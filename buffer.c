--- conflicted
+++ resolved
@@ -2218,15 +2218,9 @@
 	}
 	return (res);
 #elif defined(SENDFILE_IS_SOLARIS)
-<<<<<<< HEAD
-	res = sendfile(dest_fd, source_fd, &offset, chain->off);
-	if (res == -1 && EVUTIL_ERR_RW_RETRIABLE(errno)) {
-		/* if this is EAGAIN or EINTR return 0; otherwise, -1 */
-		return (0);
-=======
 	{
 		const off_t offset_orig = offset;
-		res = sendfile(fd, info->fd, &offset, chain->off);
+		res = sendfile(dest_fd, source_fd, &offset, chain->off);
 		if (res == -1 && EVUTIL_ERR_RW_RETRIABLE(errno)) {
 			if (offset - offset_orig)
 				return offset - offset_orig;
@@ -2235,7 +2229,6 @@
 			return (0);
 		}
 		return (res);
->>>>>>> 04656ea8
 	}
 #endif
 }
