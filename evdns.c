/* Copyright 2006-2007 Niels Provos
 * Copyright 2007-2012 Nick Mathewson and Niels Provos
 *
 * Redistribution and use in source and binary forms, with or without
 * modification, are permitted provided that the following conditions
 * are met:
 * 1. Redistributions of source code must retain the above copyright
 *    notice, this list of conditions and the following disclaimer.
 * 2. Redistributions in binary form must reproduce the above copyright
 *    notice, this list of conditions and the following disclaimer in the
 *    documentation and/or other materials provided with the distribution.
 * 3. The name of the author may not be used to endorse or promote products
 *    derived from this software without specific prior written permission.
 *
 * THIS SOFTWARE IS PROVIDED BY THE AUTHOR ``AS IS'' AND ANY EXPRESS OR
 * IMPLIED WARRANTIES, INCLUDING, BUT NOT LIMITED TO, THE IMPLIED WARRANTIES
 * OF MERCHANTABILITY AND FITNESS FOR A PARTICULAR PURPOSE ARE DISCLAIMED.
 * IN NO EVENT SHALL THE AUTHOR BE LIABLE FOR ANY DIRECT, INDIRECT,
 * INCIDENTAL, SPECIAL, EXEMPLARY, OR CONSEQUENTIAL DAMAGES (INCLUDING, BUT
 * NOT LIMITED TO, PROCUREMENT OF SUBSTITUTE GOODS OR SERVICES; LOSS OF USE,
 * DATA, OR PROFITS; OR BUSINESS INTERRUPTION) HOWEVER CAUSED AND ON ANY
 * THEORY OF LIABILITY, WHETHER IN CONTRACT, STRICT LIABILITY, OR TORT
 * (INCLUDING NEGLIGENCE OR OTHERWISE) ARISING IN ANY WAY OUT OF THE USE OF
 * THIS SOFTWARE, EVEN IF ADVISED OF THE POSSIBILITY OF SUCH DAMAGE.
 */

/* Based on software by Adam Langly. Adam's original message:
 *
 * Async DNS Library
 * Adam Langley <agl@imperialviolet.org>
 * http://www.imperialviolet.org/eventdns.html
 * Public Domain code
 *
 * This software is Public Domain. To view a copy of the public domain dedication,
 * visit http://creativecommons.org/licenses/publicdomain/ or send a letter to
 * Creative Commons, 559 Nathan Abbott Way, Stanford, California 94305, USA.
 *
 * I ask and expect, but do not require, that all derivative works contain an
 * attribution similar to:
 *	Parts developed by Adam Langley <agl@imperialviolet.org>
 *
 * You may wish to replace the word "Parts" with something else depending on
 * the amount of original code.
 *
 * (Derivative works does not include programs which link against, run or include
 * the source verbatim in their source distributions)
 *
 * Version: 0.1b
 */

#include "event2/event-config.h"
#include "evconfig-private.h"

#include <sys/types.h>

#ifndef _FORTIFY_SOURCE
#define _FORTIFY_SOURCE 3
#endif

#include <string.h>
#include <fcntl.h>
#ifdef EVENT__HAVE_SYS_TIME_H
#include <sys/time.h>
#endif
#ifdef EVENT__HAVE_STDINT_H
#include <stdint.h>
#endif
#include <stdlib.h>
#include <string.h>
#include <errno.h>
#ifdef EVENT__HAVE_UNISTD_H
#include <unistd.h>
#endif
#include <limits.h>
#include <sys/stat.h>
#include <stdio.h>
#include <stdarg.h>
#ifdef _WIN32
#include <winsock2.h>
#include <ws2tcpip.h>
#ifndef _WIN32_IE
#define _WIN32_IE 0x400
#endif
#include <shlobj.h>
#endif

#include "event2/dns.h"
#include "event2/dns_struct.h"
#include "event2/dns_compat.h"
#include "event2/util.h"
#include "event2/event.h"
#include "event2/event_struct.h"
#include "event2/thread.h"

#include "event2/bufferevent.h"
#include "event2/bufferevent_struct.h"
#include "bufferevent-internal.h"

#include "defer-internal.h"
#include "log-internal.h"
#include "mm-internal.h"
#include "strlcpy-internal.h"
#include "ipv6-internal.h"
#include "util-internal.h"
#include "evthread-internal.h"
#ifdef _WIN32
#include <ctype.h>
#include <winsock2.h>
#include <windows.h>
#include <iphlpapi.h>
#include <io.h>
#else
#include <sys/socket.h>
#include <netinet/in.h>
#include <arpa/inet.h>
#endif

#ifdef EVENT__HAVE_NETINET_IN6_H
#include <netinet/in6.h>
#endif

#define EVDNS_LOG_DEBUG 0
#define EVDNS_LOG_WARN 1
#define EVDNS_LOG_MSG 2

#ifndef HOST_NAME_MAX
#define HOST_NAME_MAX 255
#endif

#include <stdio.h>

#undef MIN
#define MIN(a,b) ((a)<(b)?(a):(b))

#define ASSERT_VALID_REQUEST(req) \
	EVUTIL_ASSERT((req)->handle && (req)->handle->current_req == (req))

#define u64 ev_uint64_t
#define u32 ev_uint32_t
#define u16 ev_uint16_t
#define u8  ev_uint8_t

/* maximum number of addresses from a single packet */
/* that we bother recording */
#define MAX_V4_ADDRS 32
#define MAX_V6_ADDRS 32


#define TYPE_A	       EVDNS_TYPE_A
#define TYPE_CNAME     5
#define TYPE_PTR       EVDNS_TYPE_PTR
#define TYPE_SOA       EVDNS_TYPE_SOA
#define TYPE_AAAA      EVDNS_TYPE_AAAA

#define CLASS_INET     EVDNS_CLASS_INET

/* Persistent handle.  We keep this separate from 'struct request' since we
 * need some object to last for as long as an evdns_request is outstanding so
 * that it can be canceled, whereas a search request can lead to multiple
 * 'struct request' instances being created over its lifetime. */
struct evdns_request {
	struct request *current_req;
	struct evdns_base *base;

	int pending_cb; /* Waiting for its callback to be invoked; not
			 * owned by event base any more. */

	/* elements used by the searching code */
	int search_index;
	struct search_state *search_state;
	char *search_origname;	/* needs to be free()ed */
	int search_flags;
};

struct request {
	u8 *request;  /* the dns packet data */
	u8 request_type; /* TYPE_PTR or TYPE_A or TYPE_AAAA */
	unsigned int request_len;
	int reissue_count;
	int tx_count;  /* the number of times that this packet has been sent */
	void *user_pointer;  /* the pointer given to us for this request */
	evdns_callback_type user_callback;
	struct nameserver *ns;	/* the server which we last sent it */

	/* these objects are kept in a circular list */
	/* XXX We could turn this into a CIRCLEQ. */
	struct request *next, *prev;

	struct event timeout_event;

	u16 trans_id;  /* the transaction id */
	unsigned request_appended :1;	/* true if the request pointer is data which follows this struct */
	unsigned transmit_me :1;  /* needs to be transmitted */

	/* XXXX This is a horrible hack. */
	char **put_cname_in_ptr; /* store the cname here if we get one. */

	struct evdns_base *base;

	struct evdns_request *handle;
};

struct reply {
	unsigned int type;
	unsigned int have_answer : 1;
	union {
		struct {
			u32 addrcount;
			u32 addresses[MAX_V4_ADDRS];
		} a;
		struct {
			u32 addrcount;
			struct in6_addr addresses[MAX_V6_ADDRS];
		} aaaa;
		struct {
			char name[HOST_NAME_MAX];
		} ptr;
	} data;
};

struct nameserver {
	evutil_socket_t socket;	 /* a connected UDP socket */
	struct sockaddr_storage address;
	ev_socklen_t addrlen;
	int failed_times;  /* number of times which we have given this server a chance */
	int timedout;  /* number of times in a row a request has timed out */
	struct event event;
	/* these objects are kept in a circular list */
	struct nameserver *next, *prev;
	struct event timeout_event;  /* used to keep the timeout for */
				     /* when we next probe this server. */
				     /* Valid if state == 0 */
	/* Outstanding probe request for this nameserver, if any */
	struct evdns_request *probe_request;
	char state;  /* zero if we think that this server is down */
	char choked;  /* true if we have an EAGAIN from this server's socket */
	char write_waiting;  /* true if we are waiting for EV_WRITE events */
	struct evdns_base *base;
};


/* Represents a local port where we're listening for DNS requests. Right now, */
/* only UDP is supported. */
struct evdns_server_port {
	evutil_socket_t socket; /* socket we use to read queries and write replies. */
	int refcnt; /* reference count. */
	char choked; /* Are we currently blocked from writing? */
	char closing; /* Are we trying to close this port, pending writes? */
	evdns_request_callback_fn_type user_callback; /* Fn to handle requests */
	void *user_data; /* Opaque pointer passed to user_callback */
	struct event event; /* Read/write event */
	/* circular list of replies that we want to write. */
	struct server_request *pending_replies;
	struct event_base *event_base;

#ifndef EVENT__DISABLE_THREAD_SUPPORT
	void *lock;
#endif
};

/* Represents part of a reply being built.	(That is, a single RR.) */
struct server_reply_item {
	struct server_reply_item *next; /* next item in sequence. */
	char *name; /* name part of the RR */
	u16 type; /* The RR type */
	u16 class; /* The RR class (usually CLASS_INET) */
	u32 ttl; /* The RR TTL */
	char is_name; /* True iff data is a label */
	u16 datalen; /* Length of data; -1 if data is a label */
	void *data; /* The contents of the RR */
};

/* Represents a request that we've received as a DNS server, and holds */
/* the components of the reply as we're constructing it. */
struct server_request {
	/* Pointers to the next and previous entries on the list of replies */
	/* that we're waiting to write.	 Only set if we have tried to respond */
	/* and gotten EAGAIN. */
	struct server_request *next_pending;
	struct server_request *prev_pending;

	u16 trans_id; /* Transaction id. */
	struct evdns_server_port *port; /* Which port received this request on? */
	struct sockaddr_storage addr; /* Where to send the response */
	ev_socklen_t addrlen; /* length of addr */

	int n_answer; /* how many answer RRs have been set? */
	int n_authority; /* how many authority RRs have been set? */
	int n_additional; /* how many additional RRs have been set? */

	struct server_reply_item *answer; /* linked list of answer RRs */
	struct server_reply_item *authority; /* linked list of authority RRs */
	struct server_reply_item *additional; /* linked list of additional RRs */

	/* Constructed response.  Only set once we're ready to send a reply. */
	/* Once this is set, the RR fields are cleared, and no more should be set. */
	char *response;
	size_t response_len;

	/* Caller-visible fields: flags, questions. */
	struct evdns_server_request base;
};

struct evdns_base {
	/* An array of n_req_heads circular lists for inflight requests.
	 * Each inflight request req is in req_heads[req->trans_id % n_req_heads].
	 */
	struct request **req_heads;
	/* A circular list of requests that we're waiting to send, but haven't
	 * sent yet because there are too many requests inflight */
	struct request *req_waiting_head;
	/* A circular list of nameservers. */
	struct nameserver *server_head;
	int n_req_heads;

	struct event_base *event_base;

	/* The number of good nameservers that we have */
	int global_good_nameservers;

	/* inflight requests are contained in the req_head list */
	/* and are actually going out across the network */
	int global_requests_inflight;
	/* requests which aren't inflight are in the waiting list */
	/* and are counted here */
	int global_requests_waiting;

	int global_max_requests_inflight;

	struct timeval global_timeout;	/* 5 seconds by default */
	int global_max_reissues;  /* a reissue occurs when we get some errors from the server */
	int global_max_retransmits;  /* number of times we'll retransmit a request which timed out */
	/* number of timeouts in a row before we consider this server to be down */
	int global_max_nameserver_timeout;
	/* true iff we will use the 0x20 hack to prevent poisoning attacks. */
	int global_randomize_case;

	/* The first time that a nameserver fails, how long do we wait before
	 * probing to see if it has returned?  */
	struct timeval global_nameserver_probe_initial_timeout;

	/** Port to bind to for outgoing DNS packets. */
	struct sockaddr_storage global_outgoing_address;
	/** ev_socklen_t for global_outgoing_address. 0 if it isn't set. */
	ev_socklen_t global_outgoing_addrlen;

	struct timeval global_getaddrinfo_allow_skew;

	int getaddrinfo_ipv4_timeouts;
	int getaddrinfo_ipv6_timeouts;
	int getaddrinfo_ipv4_answered;
	int getaddrinfo_ipv6_answered;

	struct search_state *global_search_state;

	TAILQ_HEAD(hosts_list, hosts_entry) hostsdb;

#ifndef EVENT__DISABLE_THREAD_SUPPORT
	void *lock;
#endif
};

struct hosts_entry {
	TAILQ_ENTRY(hosts_entry) next;
	union {
		struct sockaddr sa;
		struct sockaddr_in sin;
		struct sockaddr_in6 sin6;
	} addr;
	int addrlen;
	char hostname[1];
};

static struct evdns_base *current_base = NULL;

struct evdns_base *
evdns_get_global_base(void)
{
	return current_base;
}

/* Given a pointer to an evdns_server_request, get the corresponding */
/* server_request. */
#define TO_SERVER_REQUEST(base_ptr)					\
	((struct server_request*)					\
	  (((char*)(base_ptr) - evutil_offsetof(struct server_request, base))))

#define REQ_HEAD(base, id) ((base)->req_heads[id % (base)->n_req_heads])

static struct nameserver *nameserver_pick(struct evdns_base *base);
static void evdns_request_insert(struct request *req, struct request **head);
static void evdns_request_remove(struct request *req, struct request **head);
static void nameserver_ready_callback(evutil_socket_t fd, short events, void *arg);
static int evdns_transmit(struct evdns_base *base);
static int evdns_request_transmit(struct request *req);
static void nameserver_send_probe(struct nameserver *const ns);
static void search_request_finished(struct evdns_request *const);
static int search_try_next(struct evdns_request *const req);
static struct request *search_request_new(struct evdns_base *base, struct evdns_request *handle, int type, const char *const name, int flags, evdns_callback_type user_callback, void *user_arg);
static void evdns_requests_pump_waiting_queue(struct evdns_base *base);
static u16 transaction_id_pick(struct evdns_base *base);
static struct request *request_new(struct evdns_base *base, struct evdns_request *handle, int type, const char *name, int flags, evdns_callback_type callback, void *ptr);
static void request_submit(struct request *const req);

static int server_request_free(struct server_request *req);
static void server_request_free_answers(struct server_request *req);
static void server_port_free(struct evdns_server_port *port);
static void server_port_ready_callback(evutil_socket_t fd, short events, void *arg);
static int evdns_base_resolv_conf_parse_impl(struct evdns_base *base, int flags, const char *const filename);
static int evdns_base_set_option_impl(struct evdns_base *base,
    const char *option, const char *val, int flags);
static void evdns_base_free_and_unlock(struct evdns_base *base, int fail_requests);

static int strtoint(const char *const str);

#ifdef EVENT__DISABLE_THREAD_SUPPORT
#define EVDNS_LOCK(base)  EVUTIL_NIL_STMT_
#define EVDNS_UNLOCK(base) EVUTIL_NIL_STMT_
#define ASSERT_LOCKED(base) EVUTIL_NIL_STMT_
#else
#define EVDNS_LOCK(base)			\
	EVLOCK_LOCK((base)->lock, 0)
#define EVDNS_UNLOCK(base)			\
	EVLOCK_UNLOCK((base)->lock, 0)
#define ASSERT_LOCKED(base)			\
	EVLOCK_ASSERT_LOCKED((base)->lock)
#endif

static void
default_evdns_log_fn(int warning, const char *buf)
{
	if (warning == EVDNS_LOG_WARN)
		event_warnx("[evdns] %s", buf);
	else if (warning == EVDNS_LOG_MSG)
		event_msgx("[evdns] %s", buf);
	else
		event_debug(("[evdns] %s", buf));
}

static evdns_debug_log_fn_type evdns_log_fn = NULL;

void
evdns_set_log_fn(evdns_debug_log_fn_type fn)
{
	evdns_log_fn = fn;
}

#ifdef __GNUC__
#define EVDNS_LOG_CHECK	 __attribute__ ((format(printf, 2, 3)))
#else
#define EVDNS_LOG_CHECK
#endif

static void evdns_log_(int warn, const char *fmt, ...) EVDNS_LOG_CHECK;
static void
evdns_log_(int warn, const char *fmt, ...)
{
	va_list args;
	char buf[512];
	if (!evdns_log_fn)
		return;
	va_start(args,fmt);
	evutil_vsnprintf(buf, sizeof(buf), fmt, args);
	va_end(args);
	if (evdns_log_fn) {
		if (warn == EVDNS_LOG_MSG)
			warn = EVDNS_LOG_WARN;
		evdns_log_fn(warn, buf);
	} else {
		default_evdns_log_fn(warn, buf);
	}

}

#define log evdns_log_

/* This walks the list of inflight requests to find the */
/* one with a matching transaction id. Returns NULL on */
/* failure */
static struct request *
request_find_from_trans_id(struct evdns_base *base, u16 trans_id) {
	struct request *req = REQ_HEAD(base, trans_id);
	struct request *const started_at = req;

	ASSERT_LOCKED(base);

	if (req) {
		do {
			if (req->trans_id == trans_id) return req;
			req = req->next;
		} while (req != started_at);
	}

	return NULL;
}

/* a libevent callback function which is called when a nameserver */
/* has gone down and we want to test if it has came back to life yet */
static void
nameserver_prod_callback(evutil_socket_t fd, short events, void *arg) {
	struct nameserver *const ns = (struct nameserver *) arg;
	(void)fd;
	(void)events;

	EVDNS_LOCK(ns->base);
	nameserver_send_probe(ns);
	EVDNS_UNLOCK(ns->base);
}

/* a libevent callback which is called when a nameserver probe (to see if */
/* it has come back to life) times out. We increment the count of failed_times */
/* and wait longer to send the next probe packet. */
static void
nameserver_probe_failed(struct nameserver *const ns) {
	struct timeval timeout;
	int i;

	ASSERT_LOCKED(ns->base);
	(void) evtimer_del(&ns->timeout_event);
	if (ns->state == 1) {
		/* This can happen if the nameserver acts in a way which makes us mark */
		/* it as bad and then starts sending good replies. */
		return;
	}

#define MAX_PROBE_TIMEOUT 3600
#define TIMEOUT_BACKOFF_FACTOR 3

	memcpy(&timeout, &ns->base->global_nameserver_probe_initial_timeout,
	    sizeof(struct timeval));
	for (i=ns->failed_times; i > 0 && timeout.tv_sec < MAX_PROBE_TIMEOUT; --i) {
		timeout.tv_sec *= TIMEOUT_BACKOFF_FACTOR;
		timeout.tv_usec *= TIMEOUT_BACKOFF_FACTOR;
		if (timeout.tv_usec > 1000000) {
			timeout.tv_sec += timeout.tv_usec / 1000000;
			timeout.tv_usec %= 1000000;
		}
	}
	if (timeout.tv_sec > MAX_PROBE_TIMEOUT) {
		timeout.tv_sec = MAX_PROBE_TIMEOUT;
		timeout.tv_usec = 0;
	}

	ns->failed_times++;

	if (evtimer_add(&ns->timeout_event, &timeout) < 0) {
		char addrbuf[128];
		log(EVDNS_LOG_WARN,
		    "Error from libevent when adding timer event for %s",
		    evutil_format_sockaddr_port_(
			    (struct sockaddr *)&ns->address,
			    addrbuf, sizeof(addrbuf)));
	}
}

/* called when a nameserver has been deemed to have failed. For example, too */
/* many packets have timed out etc */
static void
nameserver_failed(struct nameserver *const ns, const char *msg) {
	struct request *req, *started_at;
	struct evdns_base *base = ns->base;
	int i;
	char addrbuf[128];

	ASSERT_LOCKED(base);
	/* if this nameserver has already been marked as failed */
	/* then don't do anything */
	if (!ns->state) return;

	log(EVDNS_LOG_MSG, "Nameserver %s has failed: %s",
	    evutil_format_sockaddr_port_(
		    (struct sockaddr *)&ns->address,
		    addrbuf, sizeof(addrbuf)),
	    msg);

	base->global_good_nameservers--;
	EVUTIL_ASSERT(base->global_good_nameservers >= 0);
	if (base->global_good_nameservers == 0) {
		log(EVDNS_LOG_MSG, "All nameservers have failed");
	}

	ns->state = 0;
	ns->failed_times = 1;

	if (evtimer_add(&ns->timeout_event,
		&base->global_nameserver_probe_initial_timeout) < 0) {
		log(EVDNS_LOG_WARN,
		    "Error from libevent when adding timer event for %s",
		    evutil_format_sockaddr_port_(
			    (struct sockaddr *)&ns->address,
			    addrbuf, sizeof(addrbuf)));
		/* ???? Do more? */
	}

	/* walk the list of inflight requests to see if any can be reassigned to */
	/* a different server. Requests in the waiting queue don't have a */
	/* nameserver assigned yet */

	/* if we don't have *any* good nameservers then there's no point */
	/* trying to reassign requests to one */
	if (!base->global_good_nameservers) return;

	for (i = 0; i < base->n_req_heads; ++i) {
		req = started_at = base->req_heads[i];
		if (req) {
			do {
				if (req->tx_count == 0 && req->ns == ns) {
					/* still waiting to go out, can be moved */
					/* to another server */
					req->ns = nameserver_pick(base);
				}
				req = req->next;
			} while (req != started_at);
		}
	}
}

static void
nameserver_up(struct nameserver *const ns)
{
	char addrbuf[128];
	ASSERT_LOCKED(ns->base);
	if (ns->state) return;
	log(EVDNS_LOG_MSG, "Nameserver %s is back up",
	    evutil_format_sockaddr_port_(
		    (struct sockaddr *)&ns->address,
		    addrbuf, sizeof(addrbuf)));
	evtimer_del(&ns->timeout_event);
	if (ns->probe_request) {
		evdns_cancel_request(ns->base, ns->probe_request);
		ns->probe_request = NULL;
	}
	ns->state = 1;
	ns->failed_times = 0;
	ns->timedout = 0;
	ns->base->global_good_nameservers++;
}

static void
request_trans_id_set(struct request *const req, const u16 trans_id) {
	req->trans_id = trans_id;
	*((u16 *) req->request) = htons(trans_id);
}

/* Called to remove a request from a list and dealloc it. */
/* head is a pointer to the head of the list it should be */
/* removed from or NULL if the request isn't in a list. */
/* when free_handle is one, free the handle as well. */
static void
request_finished(struct request *const req, struct request **head, int free_handle) {
	struct evdns_base *base = req->base;
	int was_inflight = (head != &base->req_waiting_head);
	EVDNS_LOCK(base);
	ASSERT_VALID_REQUEST(req);

	if (head)
		evdns_request_remove(req, head);

	log(EVDNS_LOG_DEBUG, "Removing timeout for request %p", req);
	if (was_inflight) {
		evtimer_del(&req->timeout_event);
		base->global_requests_inflight--;
	} else {
		base->global_requests_waiting--;
	}
	/* it was initialized during request_new / evtimer_assign */
	event_debug_unassign(&req->timeout_event);

	if (!req->request_appended) {
		/* need to free the request data on it's own */
		mm_free(req->request);
	} else {
		/* the request data is appended onto the header */
		/* so everything gets free()ed when we: */
	}

	if (req->handle) {
		EVUTIL_ASSERT(req->handle->current_req == req);

		if (free_handle) {
			search_request_finished(req->handle);
			req->handle->current_req = NULL;
			if (! req->handle->pending_cb) {
				/* If we're planning to run the callback,
				 * don't free the handle until later. */
				mm_free(req->handle);
			}
			req->handle = NULL; /* If we have a bug, let's crash
					     * early */
		} else {
			req->handle->current_req = NULL;
		}
	}

	mm_free(req);

	evdns_requests_pump_waiting_queue(base);
	EVDNS_UNLOCK(base);
}

/* This is called when a server returns a funny error code. */
/* We try the request again with another server. */
/* */
/* return: */
/*   0 ok */
/*   1 failed/reissue is pointless */
static int
request_reissue(struct request *req) {
	const struct nameserver *const last_ns = req->ns;
	ASSERT_LOCKED(req->base);
	ASSERT_VALID_REQUEST(req);
	/* the last nameserver should have been marked as failing */
	/* by the caller of this function, therefore pick will try */
	/* not to return it */
	req->ns = nameserver_pick(req->base);
	if (req->ns == last_ns) {
		/* ... but pick did return it */
		/* not a lot of point in trying again with the */
		/* same server */
		return 1;
	}

	req->reissue_count++;
	req->tx_count = 0;
	req->transmit_me = 1;

	return 0;
}

/* this function looks for space on the inflight queue and promotes */
/* requests from the waiting queue if it can. */
static void
evdns_requests_pump_waiting_queue(struct evdns_base *base) {
	ASSERT_LOCKED(base);
	while (base->global_requests_inflight < base->global_max_requests_inflight &&
		   base->global_requests_waiting) {
		struct request *req;
		/* move a request from the waiting queue to the inflight queue */
		EVUTIL_ASSERT(base->req_waiting_head);
		req = base->req_waiting_head;
		evdns_request_remove(req, &base->req_waiting_head);

		base->global_requests_waiting--;
		base->global_requests_inflight++;

		req->ns = nameserver_pick(base);
		request_trans_id_set(req, transaction_id_pick(base));

		evdns_request_insert(req, &REQ_HEAD(base, req->trans_id));
		evdns_request_transmit(req);
		evdns_transmit(base);
	}
}

/* TODO(nickm) document */
struct deferred_reply_callback {
	struct deferred_cb deferred;
	struct evdns_request *handle;
	u8 request_type;
	u8 have_reply;
	u32 ttl;
	u32 err;
	evdns_callback_type user_callback;
	struct reply reply;
};

static void
reply_run_callback(struct deferred_cb *d, void *user_pointer)
{
	struct deferred_reply_callback *cb =
	    EVUTIL_UPCAST(d, struct deferred_reply_callback, deferred);

	switch (cb->request_type) {
	case TYPE_A:
		if (cb->have_reply)
			cb->user_callback(DNS_ERR_NONE, DNS_IPv4_A,
			    cb->reply.data.a.addrcount, cb->ttl,
			    cb->reply.data.a.addresses,
			    user_pointer);
		else
			cb->user_callback(cb->err, 0, 0, cb->ttl, NULL, user_pointer);
		break;
	case TYPE_PTR:
		if (cb->have_reply) {
			char *name = cb->reply.data.ptr.name;
			cb->user_callback(DNS_ERR_NONE, DNS_PTR, 1, cb->ttl,
			    &name, user_pointer);
		} else {
			cb->user_callback(cb->err, 0, 0, cb->ttl, NULL, user_pointer);
		}
		break;
	case TYPE_AAAA:
		if (cb->have_reply)
			cb->user_callback(DNS_ERR_NONE, DNS_IPv6_AAAA,
			    cb->reply.data.aaaa.addrcount, cb->ttl,
			    cb->reply.data.aaaa.addresses,
			    user_pointer);
		else
			cb->user_callback(cb->err, 0, 0, cb->ttl, NULL, user_pointer);
		break;
	default:
		EVUTIL_ASSERT(0);
	}

	if (cb->handle && cb->handle->pending_cb) {
		mm_free(cb->handle);
	}

	mm_free(cb);
}

static void
reply_schedule_callback(struct request *const req, u32 ttl, u32 err, struct reply *reply)
{
	struct deferred_reply_callback *d = mm_calloc(1, sizeof(*d));

	if (!d) {
		event_warn("%s: Couldn't allocate space for deferred callback.",
		    __func__);
		return;
	}

	ASSERT_LOCKED(req->base);

	d->request_type = req->request_type;
	d->user_callback = req->user_callback;
	d->ttl = ttl;
	d->err = err;
	if (reply) {
		d->have_reply = 1;
		memcpy(&d->reply, reply, sizeof(struct reply));
	}

	if (req->handle) {
		req->handle->pending_cb = 1;
		d->handle = req->handle;
	}

	event_deferred_cb_init_(&d->deferred, reply_run_callback,
	    req->user_pointer);
	event_deferred_cb_schedule_(
		event_base_get_deferred_cb_queue_(req->base->event_base),
		&d->deferred);
}

/* this processes a parsed reply packet */
static void
reply_handle(struct request *const req, u16 flags, u32 ttl, struct reply *reply) {
	int error;
	char addrbuf[128];
	static const int error_codes[] = {
		DNS_ERR_FORMAT, DNS_ERR_SERVERFAILED, DNS_ERR_NOTEXIST,
		DNS_ERR_NOTIMPL, DNS_ERR_REFUSED
	};

	ASSERT_LOCKED(req->base);
	ASSERT_VALID_REQUEST(req);

	if (flags & 0x020f || !reply || !reply->have_answer) {
		/* there was an error */
		if (flags & 0x0200) {
			error = DNS_ERR_TRUNCATED;
		} else if (flags & 0x000f) {
			u16 error_code = (flags & 0x000f) - 1;
			if (error_code > 4) {
				error = DNS_ERR_UNKNOWN;
			} else {
				error = error_codes[error_code];
			}
		} else if (reply && !reply->have_answer) {
			error = DNS_ERR_NODATA;
		} else {
			error = DNS_ERR_UNKNOWN;
		}

		switch (error) {
		case DNS_ERR_NOTIMPL:
		case DNS_ERR_REFUSED:
			/* we regard these errors as marking a bad nameserver */
			if (req->reissue_count < req->base->global_max_reissues) {
				char msg[64];
				evutil_snprintf(msg, sizeof(msg), "Bad response %d (%s)",
					 error, evdns_err_to_string(error));
				nameserver_failed(req->ns, msg);
				if (!request_reissue(req)) return;
			}
			break;
		case DNS_ERR_SERVERFAILED:
			/* rcode 2 (servfailed) sometimes means "we
			 * are broken" and sometimes (with some binds)
			 * means "that request was very confusing."
			 * Treat this as a timeout, not a failure.
			 */
			log(EVDNS_LOG_DEBUG, "Got a SERVERFAILED from nameserver"
				"at %s; will allow the request to time out.",
			    evutil_format_sockaddr_port_(
				    (struct sockaddr *)&req->ns->address,
				    addrbuf, sizeof(addrbuf)));
			break;
		default:
			/* we got a good reply from the nameserver: it is up. */
			if (req->handle == req->ns->probe_request) {
				/* Avoid double-free */
				req->ns->probe_request = NULL;
			}

			nameserver_up(req->ns);
		}

		if (req->handle->search_state &&
		    req->request_type != TYPE_PTR) {
			/* if we have a list of domains to search in,
			 * try the next one */
			if (!search_try_next(req->handle)) {
				/* a new request was issued so this
				 * request is finished and */
				/* the user callback will be made when
				 * that request (or a */
				/* child of it) finishes. */
				return;
			}
		}

		/* all else failed. Pass the failure up */
		reply_schedule_callback(req, ttl, error, NULL);
		request_finished(req, &REQ_HEAD(req->base, req->trans_id), 1);
	} else {
		/* all ok, tell the user */
		reply_schedule_callback(req, ttl, 0, reply);
		if (req->handle == req->ns->probe_request)
			req->ns->probe_request = NULL; /* Avoid double-free */
		nameserver_up(req->ns);
		request_finished(req, &REQ_HEAD(req->base, req->trans_id), 1);
	}
}

static int
name_parse(u8 *packet, int length, int *idx, char *name_out, int name_out_len) {
	int name_end = -1;
	int j = *idx;
	int ptr_count = 0;
#define GET32(x) do { if (j + 4 > length) goto err; memcpy(&t32_, packet + j, 4); j += 4; x = ntohl(t32_); } while (0)
#define GET16(x) do { if (j + 2 > length) goto err; memcpy(&t_, packet + j, 2); j += 2; x = ntohs(t_); } while (0)
#define GET8(x) do { if (j >= length) goto err; x = packet[j++]; } while (0)

	char *cp = name_out;
	const char *const end = name_out + name_out_len;

	/* Normally, names are a series of length prefixed strings terminated */
	/* with a length of 0 (the lengths are u8's < 63). */
	/* However, the length can start with a pair of 1 bits and that */
	/* means that the next 14 bits are a pointer within the current */
	/* packet. */

	for (;;) {
		u8 label_len;
		if (j >= length) return -1;
		GET8(label_len);
		if (!label_len) break;
		if (label_len & 0xc0) {
			u8 ptr_low;
			GET8(ptr_low);
			if (name_end < 0) name_end = j;
			j = (((int)label_len & 0x3f) << 8) + ptr_low;
			/* Make sure that the target offset is in-bounds. */
			if (j < 0 || j >= length) return -1;
			/* If we've jumped more times than there are characters in the
			 * message, we must have a loop. */
			if (++ptr_count > length) return -1;
			continue;
		}
		if (label_len > 63) return -1;
		if (cp != name_out) {
			if (cp + 1 >= end) return -1;
			*cp++ = '.';
		}
		if (cp + label_len >= end) return -1;
		memcpy(cp, packet + j, label_len);
		cp += label_len;
		j += label_len;
	}
	if (cp >= end) return -1;
	*cp = '\0';
	if (name_end < 0)
		*idx = j;
	else
		*idx = name_end;
	return 0;
 err:
	return -1;
}

/* parses a raw request from a nameserver */
static int
reply_parse(struct evdns_base *base, u8 *packet, int length) {
	int j = 0, k = 0;  /* index into packet */
	u16 t_;	 /* used by the macros */
	u32 t32_;  /* used by the macros */
	char tmp_name[256], cmp_name[256]; /* used by the macros */
	int name_matches = 0;

	u16 trans_id, questions, answers, authority, additional, datalength;
	u16 flags = 0;
	u32 ttl, ttl_r = 0xffffffff;
	struct reply reply;
	struct request *req = NULL;
	unsigned int i;

	ASSERT_LOCKED(base);

	GET16(trans_id);
	GET16(flags);
	GET16(questions);
	GET16(answers);
	GET16(authority);
	GET16(additional);
	(void) authority; /* suppress "unused variable" warnings. */
	(void) additional; /* suppress "unused variable" warnings. */

	req = request_find_from_trans_id(base, trans_id);
	if (!req) return -1;
	EVUTIL_ASSERT(req->base == base);

	memset(&reply, 0, sizeof(reply));

	/* If it's not an answer, it doesn't correspond to any request. */
	if (!(flags & 0x8000)) return -1;  /* must be an answer */
	if ((flags & 0x020f) && (flags & 0x020f) != DNS_ERR_NOTEXIST) {
		/* there was an error and it's not NXDOMAIN */
		goto err;
	}
	/* if (!answers) return; */  /* must have an answer of some form */

	/* This macro skips a name in the DNS reply. */
#define SKIP_NAME						\
	do { tmp_name[0] = '\0';				\
		if (name_parse(packet, length, &j, tmp_name,	\
			sizeof(tmp_name))<0)			\
			goto err;				\
	} while (0)
#define TEST_NAME							\
	do { tmp_name[0] = '\0';					\
		cmp_name[0] = '\0';					\
		k = j;							\
		if (name_parse(packet, length, &j, tmp_name,		\
			sizeof(tmp_name))<0)				\
			goto err;					\
		if (name_parse(req->request, req->request_len, &k,	\
			cmp_name, sizeof(cmp_name))<0)			\
			goto err;					\
		if (base->global_randomize_case) {			\
			if (strcmp(tmp_name, cmp_name) == 0)		\
				name_matches = 1;			\
		} else {						\
			if (evutil_ascii_strcasecmp(tmp_name, cmp_name) == 0) \
				name_matches = 1;			\
		}							\
	} while (0)

	reply.type = req->request_type;

	/* skip over each question in the reply */
	for (i = 0; i < questions; ++i) {
		/* the question looks like
		 *   <label:name><u16:type><u16:class>
		 */
		TEST_NAME;
		j += 4;
		if (j > length) goto err;
	}

	if (!name_matches)
		goto err;

	/* now we have the answer section which looks like
	 * <label:name><u16:type><u16:class><u32:ttl><u16:len><data...>
	 */

	for (i = 0; i < answers; ++i) {
		u16 type, class;

		SKIP_NAME;
		GET16(type);
		GET16(class);
		GET32(ttl);
		GET16(datalength);

		if (type == TYPE_A && class == CLASS_INET) {
			int addrcount, addrtocopy;
			if (req->request_type != TYPE_A) {
				j += datalength; continue;
			}
			if ((datalength & 3) != 0) /* not an even number of As. */
			    goto err;
			addrcount = datalength >> 2;
			addrtocopy = MIN(MAX_V4_ADDRS - reply.data.a.addrcount, (unsigned)addrcount);

			ttl_r = MIN(ttl_r, ttl);
			/* we only bother with the first four addresses. */
			if (j + 4*addrtocopy > length) goto err;
			memcpy(&reply.data.a.addresses[reply.data.a.addrcount],
				   packet + j, 4*addrtocopy);
			j += 4*addrtocopy;
			reply.data.a.addrcount += addrtocopy;
			reply.have_answer = 1;
			if (reply.data.a.addrcount == MAX_V4_ADDRS) break;
		} else if (type == TYPE_PTR && class == CLASS_INET) {
			if (req->request_type != TYPE_PTR) {
				j += datalength; continue;
			}
			if (name_parse(packet, length, &j, reply.data.ptr.name,
						   sizeof(reply.data.ptr.name))<0)
				goto err;
			ttl_r = MIN(ttl_r, ttl);
			reply.have_answer = 1;
			break;
		} else if (type == TYPE_CNAME) {
			char cname[HOST_NAME_MAX];
			if (!req->put_cname_in_ptr || *req->put_cname_in_ptr) {
				j += datalength; continue;
			}
			if (name_parse(packet, length, &j, cname,
				sizeof(cname))<0)
				goto err;
			*req->put_cname_in_ptr = mm_strdup(cname);
		} else if (type == TYPE_AAAA && class == CLASS_INET) {
			int addrcount, addrtocopy;
			if (req->request_type != TYPE_AAAA) {
				j += datalength; continue;
			}
			if ((datalength & 15) != 0) /* not an even number of AAAAs. */
				goto err;
			addrcount = datalength >> 4;  /* each address is 16 bytes long */
			addrtocopy = MIN(MAX_V6_ADDRS - reply.data.aaaa.addrcount, (unsigned)addrcount);
			ttl_r = MIN(ttl_r, ttl);

			/* we only bother with the first four addresses. */
			if (j + 16*addrtocopy > length) goto err;
			memcpy(&reply.data.aaaa.addresses[reply.data.aaaa.addrcount],
				   packet + j, 16*addrtocopy);
			reply.data.aaaa.addrcount += addrtocopy;
			j += 16*addrtocopy;
			reply.have_answer = 1;
			if (reply.data.aaaa.addrcount == MAX_V6_ADDRS) break;
		} else {
			/* skip over any other type of resource */
			j += datalength;
		}
	}

	if (!reply.have_answer) {
		for (i = 0; i < authority; ++i) {
			u16 type, class;
			SKIP_NAME;
			GET16(type);
			GET16(class);
			GET32(ttl);
			GET16(datalength);
			if (type == TYPE_SOA && class == CLASS_INET) {
				u32 serial, refresh, retry, expire, minimum;
				SKIP_NAME;
				SKIP_NAME;
				GET32(serial);
				GET32(refresh);
				GET32(retry);
				GET32(expire);
				GET32(minimum);
				(void)expire;
				(void)retry;
				(void)refresh;
				(void)serial;
				ttl_r = MIN(ttl_r, ttl);
				ttl_r = MIN(ttl_r, minimum);
			} else {
				/* skip over any other type of resource */
				j += datalength;
			}
		}
	}

	if (ttl_r == 0xffffffff)
		ttl_r = 0;

	reply_handle(req, flags, ttl_r, &reply);
	return 0;
 err:
	if (req)
		reply_handle(req, flags, 0, NULL);
	return -1;
}

/* Parse a raw request (packet,length) sent to a nameserver port (port) from */
/* a DNS client (addr,addrlen), and if it's well-formed, call the corresponding */
/* callback. */
static int
request_parse(u8 *packet, int length, struct evdns_server_port *port, struct sockaddr *addr, ev_socklen_t addrlen)
{
	int j = 0;	/* index into packet */
	u16 t_;	 /* used by the macros */
	char tmp_name[256]; /* used by the macros */

	int i;
	u16 trans_id, flags, questions, answers, authority, additional;
	struct server_request *server_req = NULL;

	ASSERT_LOCKED(port);

	/* Get the header fields */
	GET16(trans_id);
	GET16(flags);
	GET16(questions);
	GET16(answers);
	GET16(authority);
	GET16(additional);
	(void)answers;
	(void)additional;
	(void)authority;

	if (flags & 0x8000) return -1; /* Must not be an answer. */
	flags &= 0x0110; /* Only RD and CD get preserved. */

	server_req = mm_malloc(sizeof(struct server_request));
	if (server_req == NULL) return -1;
	memset(server_req, 0, sizeof(struct server_request));

	server_req->trans_id = trans_id;
	memcpy(&server_req->addr, addr, addrlen);
	server_req->addrlen = addrlen;

	server_req->base.flags = flags;
	server_req->base.nquestions = 0;
	server_req->base.questions = mm_calloc(sizeof(struct evdns_server_question *), questions);
	if (server_req->base.questions == NULL)
		goto err;

	for (i = 0; i < questions; ++i) {
		u16 type, class;
		struct evdns_server_question *q;
		int namelen;
		if (name_parse(packet, length, &j, tmp_name, sizeof(tmp_name))<0)
			goto err;
		GET16(type);
		GET16(class);
		namelen = (int)strlen(tmp_name);
		q = mm_malloc(sizeof(struct evdns_server_question) + namelen);
		if (!q)
			goto err;
		q->type = type;
		q->dns_question_class = class;
		memcpy(q->name, tmp_name, namelen+1);
		server_req->base.questions[server_req->base.nquestions++] = q;
	}

	/* Ignore answers, authority, and additional. */

	server_req->port = port;
	port->refcnt++;

	/* Only standard queries are supported. */
	if (flags & 0x7800) {
		evdns_server_request_respond(&(server_req->base), DNS_ERR_NOTIMPL);
		return -1;
	}

	port->user_callback(&(server_req->base), port->user_data);

	return 0;
err:
	if (server_req) {
		if (server_req->base.questions) {
			for (i = 0; i < server_req->base.nquestions; ++i)
				mm_free(server_req->base.questions[i]);
			mm_free(server_req->base.questions);
		}
		mm_free(server_req);
	}
	return -1;

#undef SKIP_NAME
#undef GET32
#undef GET16
#undef GET8
}


void
evdns_set_transaction_id_fn(ev_uint16_t (*fn)(void))
{
}

void
evdns_set_random_bytes_fn(void (*fn)(char *, size_t))
{
}

/* Try to choose a strong transaction id which isn't already in flight */
static u16
transaction_id_pick(struct evdns_base *base) {
	ASSERT_LOCKED(base);
	for (;;) {
		u16 trans_id;
		evutil_secure_rng_get_bytes(&trans_id, sizeof(trans_id));

		if (trans_id == 0xffff) continue;
		/* now check to see if that id is already inflight */
		if (request_find_from_trans_id(base, trans_id) == NULL)
			return trans_id;
	}
}

/* choose a namesever to use. This function will try to ignore */
/* nameservers which we think are down and load balance across the rest */
/* by updating the server_head global each time. */
static struct nameserver *
nameserver_pick(struct evdns_base *base) {
	struct nameserver *started_at = base->server_head, *picked;
	ASSERT_LOCKED(base);
	if (!base->server_head) return NULL;

	/* if we don't have any good nameservers then there's no */
	/* point in trying to find one. */
	if (!base->global_good_nameservers) {
		base->server_head = base->server_head->next;
		return base->server_head;
	}

	/* remember that nameservers are in a circular list */
	for (;;) {
		if (base->server_head->state) {
			/* we think this server is currently good */
			picked = base->server_head;
			base->server_head = base->server_head->next;
			return picked;
		}

		base->server_head = base->server_head->next;
		if (base->server_head == started_at) {
			/* all the nameservers seem to be down */
			/* so we just return this one and hope for the */
			/* best */
			EVUTIL_ASSERT(base->global_good_nameservers == 0);
			picked = base->server_head;
			base->server_head = base->server_head->next;
			return picked;
		}
	}
}

/* this is called when a namesever socket is ready for reading */
static void
nameserver_read(struct nameserver *ns) {
	struct sockaddr_storage ss;
	ev_socklen_t addrlen = sizeof(ss);
	u8 packet[1500];
	char addrbuf[128];
	ASSERT_LOCKED(ns->base);

	for (;;) {
		const int r = recvfrom(ns->socket, (void*)packet,
		    sizeof(packet), 0,
		    (struct sockaddr*)&ss, &addrlen);
		if (r < 0) {
			int err = evutil_socket_geterror(ns->socket);
			if (EVUTIL_ERR_RW_RETRIABLE(err))
				return;
			nameserver_failed(ns,
			    evutil_socket_error_to_string(err));
			return;
		}
		if (evutil_sockaddr_cmp((struct sockaddr*)&ss,
			(struct sockaddr*)&ns->address, 0)) {
			log(EVDNS_LOG_WARN, "Address mismatch on received "
			    "DNS packet.  Apparent source was %s",
			    evutil_format_sockaddr_port_(
				    (struct sockaddr *)&ss,
				    addrbuf, sizeof(addrbuf)));
			return;
		}

		ns->timedout = 0;
		reply_parse(ns->base, packet, r);
	}
}

/* Read a packet from a DNS client on a server port s, parse it, and */
/* act accordingly. */
static void
server_port_read(struct evdns_server_port *s) {
	u8 packet[1500];
	struct sockaddr_storage addr;
	ev_socklen_t addrlen;
	int r;
	ASSERT_LOCKED(s);

	for (;;) {
		addrlen = sizeof(struct sockaddr_storage);
		r = recvfrom(s->socket, (void*)packet, sizeof(packet), 0,
					 (struct sockaddr*) &addr, &addrlen);
		if (r < 0) {
			int err = evutil_socket_geterror(s->socket);
			if (EVUTIL_ERR_RW_RETRIABLE(err))
				return;
			log(EVDNS_LOG_WARN,
			    "Error %s (%d) while reading request.",
			    evutil_socket_error_to_string(err), err);
			return;
		}
		request_parse(packet, r, s, (struct sockaddr*) &addr, addrlen);
	}
}

/* Try to write all pending replies on a given DNS server port. */
static void
server_port_flush(struct evdns_server_port *port)
{
	struct server_request *req = port->pending_replies;
	ASSERT_LOCKED(port);
	while (req) {
		int r = sendto(port->socket, req->response, (int)req->response_len, 0,
			   (struct sockaddr*) &req->addr, (ev_socklen_t)req->addrlen);
		if (r < 0) {
			int err = evutil_socket_geterror(port->socket);
			if (EVUTIL_ERR_RW_RETRIABLE(err))
				return;
			log(EVDNS_LOG_WARN, "Error %s (%d) while writing response to port; dropping", evutil_socket_error_to_string(err), err);
		}
		if (server_request_free(req)) {
			/* we released the last reference to req->port. */
			return;
		} else {
			EVUTIL_ASSERT(req != port->pending_replies);
			req = port->pending_replies;
		}
	}

	/* We have no more pending requests; stop listening for 'writeable' events. */
	(void) event_del(&port->event);
	event_assign(&port->event, port->event_base,
				 port->socket, EV_READ | EV_PERSIST,
				 server_port_ready_callback, port);

	if (event_add(&port->event, NULL) < 0) {
		log(EVDNS_LOG_WARN, "Error from libevent when adding event for DNS server.");
		/* ???? Do more? */
	}
}

/* set if we are waiting for the ability to write to this server. */
/* if waiting is true then we ask libevent for EV_WRITE events, otherwise */
/* we stop these events. */
static void
nameserver_write_waiting(struct nameserver *ns, char waiting) {
	ASSERT_LOCKED(ns->base);
	if (ns->write_waiting == waiting) return;

	ns->write_waiting = waiting;
	(void) event_del(&ns->event);
	event_assign(&ns->event, ns->base->event_base,
	    ns->socket, EV_READ | (waiting ? EV_WRITE : 0) | EV_PERSIST,
	    nameserver_ready_callback, ns);
	if (event_add(&ns->event, NULL) < 0) {
		char addrbuf[128];
		log(EVDNS_LOG_WARN, "Error from libevent when adding event for %s",
		    evutil_format_sockaddr_port_(
			    (struct sockaddr *)&ns->address,
			    addrbuf, sizeof(addrbuf)));
		/* ???? Do more? */
	}
}

/* a callback function. Called by libevent when the kernel says that */
/* a nameserver socket is ready for writing or reading */
static void
nameserver_ready_callback(evutil_socket_t fd, short events, void *arg) {
	struct nameserver *ns = (struct nameserver *) arg;
	(void)fd;

	EVDNS_LOCK(ns->base);
	if (events & EV_WRITE) {
		ns->choked = 0;
		if (!evdns_transmit(ns->base)) {
			nameserver_write_waiting(ns, 0);
		}
	}
	if (events & EV_READ) {
		nameserver_read(ns);
	}
	EVDNS_UNLOCK(ns->base);
}

/* a callback function. Called by libevent when the kernel says that */
/* a server socket is ready for writing or reading. */
static void
server_port_ready_callback(evutil_socket_t fd, short events, void *arg) {
	struct evdns_server_port *port = (struct evdns_server_port *) arg;
	(void) fd;

	EVDNS_LOCK(port);
	if (events & EV_WRITE) {
		port->choked = 0;
		server_port_flush(port);
	}
	if (events & EV_READ) {
		server_port_read(port);
	}
	EVDNS_UNLOCK(port);
}

/* This is an inefficient representation; only use it via the dnslabel_table_*
 * functions, so that is can be safely replaced with something smarter later. */
#define MAX_LABELS 128
/* Structures used to implement name compression */
struct dnslabel_entry { char *v; off_t pos; };
struct dnslabel_table {
	int n_labels; /* number of current entries */
	/* map from name to position in message */
	struct dnslabel_entry labels[MAX_LABELS];
};

/* Initialize dnslabel_table. */
static void
dnslabel_table_init(struct dnslabel_table *table)
{
	table->n_labels = 0;
}

/* Free all storage held by table, but not the table itself. */
static void
dnslabel_clear(struct dnslabel_table *table)
{
	int i;
	for (i = 0; i < table->n_labels; ++i)
		mm_free(table->labels[i].v);
	table->n_labels = 0;
}

/* return the position of the label in the current message, or -1 if the label */
/* hasn't been used yet. */
static int
dnslabel_table_get_pos(const struct dnslabel_table *table, const char *label)
{
	int i;
	for (i = 0; i < table->n_labels; ++i) {
		if (!strcmp(label, table->labels[i].v))
			return table->labels[i].pos;
	}
	return -1;
}

/* remember that we've used the label at position pos */
static int
dnslabel_table_add(struct dnslabel_table *table, const char *label, off_t pos)
{
	char *v;
	int p;
	if (table->n_labels == MAX_LABELS)
		return (-1);
	v = mm_strdup(label);
	if (v == NULL)
		return (-1);
	p = table->n_labels++;
	table->labels[p].v = v;
	table->labels[p].pos = pos;

	return (0);
}

/* Converts a string to a length-prefixed set of DNS labels, starting */
/* at buf[j]. name and buf must not overlap. name_len should be the length */
/* of name.	 table is optional, and is used for compression. */
/* */
/* Input: abc.def */
/* Output: <3>abc<3>def<0> */
/* */
/* Returns the first index after the encoded name, or negative on error. */
/*	 -1	 label was > 63 bytes */
/*	 -2	 name too long to fit in buffer. */
/* */
static off_t
dnsname_to_labels(u8 *const buf, size_t buf_len, off_t j,
				  const char *name, const size_t name_len,
				  struct dnslabel_table *table) {
	const char *end = name + name_len;
	int ref = 0;
	u16 t_;

#define APPEND16(x) do {						\
		if (j + 2 > (off_t)buf_len)				\
			goto overflow;					\
		t_ = htons(x);						\
		memcpy(buf + j, &t_, 2);				\
		j += 2;							\
	} while (0)
#define APPEND32(x) do {						\
		if (j + 4 > (off_t)buf_len)				\
			goto overflow;					\
		t32_ = htonl(x);					\
		memcpy(buf + j, &t32_, 4);				\
		j += 4;							\
	} while (0)

	if (name_len > 255) return -2;

	for (;;) {
		const char *const start = name;
		if (table && (ref = dnslabel_table_get_pos(table, name)) >= 0) {
			APPEND16(ref | 0xc000);
			return j;
		}
		name = strchr(name, '.');
		if (!name) {
			const size_t label_len = end - start;
			if (label_len > 63) return -1;
			if ((size_t)(j+label_len+1) > buf_len) return -2;
			if (table) dnslabel_table_add(table, start, j);
			buf[j++] = (ev_uint8_t)label_len;

			memcpy(buf + j, start, label_len);
			j += (int) label_len;
			break;
		} else {
			/* append length of the label. */
			const size_t label_len = name - start;
			if (label_len > 63) return -1;
			if ((size_t)(j+label_len+1) > buf_len) return -2;
			if (table) dnslabel_table_add(table, start, j);
			buf[j++] = (ev_uint8_t)label_len;

			memcpy(buf + j, start, label_len);
			j += (int) label_len;
			/* hop over the '.' */
			name++;
		}
	}

	/* the labels must be terminated by a 0. */
	/* It's possible that the name ended in a . */
	/* in which case the zero is already there */
	if (!j || buf[j-1]) buf[j++] = 0;
	return j;
 overflow:
	return (-2);
}

/* Finds the length of a dns request for a DNS name of the given */
/* length. The actual request may be smaller than the value returned */
/* here */
static size_t
evdns_request_len(const size_t name_len) {
	return 96 + /* length of the DNS standard header */
		name_len + 2 +
		4;  /* space for the resource type */
}

/* build a dns request packet into buf. buf should be at least as long */
/* as evdns_request_len told you it should be. */
/* */
/* Returns the amount of space used. Negative on error. */
static int
evdns_request_data_build(const char *const name, const size_t name_len,
    const u16 trans_id, const u16 type, const u16 class,
    u8 *const buf, size_t buf_len) {
	off_t j = 0;  /* current offset into buf */
	u16 t_;	 /* used by the macros */

	APPEND16(trans_id);
	APPEND16(0x0100);  /* standard query, recusion needed */
	APPEND16(1);  /* one question */
	APPEND16(0);  /* no answers */
	APPEND16(0);  /* no authority */
	APPEND16(0);  /* no additional */

	j = dnsname_to_labels(buf, buf_len, j, name, name_len, NULL);
	if (j < 0) {
		return (int)j;
	}

	APPEND16(type);
	APPEND16(class);

	return (int)j;
 overflow:
	return (-1);
}

/* exported function */
struct evdns_server_port *
evdns_add_server_port_with_base(struct event_base *base, evutil_socket_t socket, int flags, evdns_request_callback_fn_type cb, void *user_data)
{
	struct evdns_server_port *port;
	if (flags)
		return NULL; /* flags not yet implemented */
	if (!(port = mm_malloc(sizeof(struct evdns_server_port))))
		return NULL;
	memset(port, 0, sizeof(struct evdns_server_port));


	port->socket = socket;
	port->refcnt = 1;
	port->choked = 0;
	port->closing = 0;
	port->user_callback = cb;
	port->user_data = user_data;
	port->pending_replies = NULL;
	port->event_base = base;

	event_assign(&port->event, port->event_base,
				 port->socket, EV_READ | EV_PERSIST,
				 server_port_ready_callback, port);
	if (event_add(&port->event, NULL) < 0) {
		mm_free(port);
		return NULL;
	}
	EVTHREAD_ALLOC_LOCK(port->lock, EVTHREAD_LOCKTYPE_RECURSIVE);
	return port;
}

struct evdns_server_port *
evdns_add_server_port(evutil_socket_t socket, int flags, evdns_request_callback_fn_type cb, void *user_data)
{
	return evdns_add_server_port_with_base(NULL, socket, flags, cb, user_data);
}

/* exported function */
void
evdns_close_server_port(struct evdns_server_port *port)
{
	EVDNS_LOCK(port);
	if (--port->refcnt == 0) {
		EVDNS_UNLOCK(port);
		server_port_free(port);
	} else {
		port->closing = 1;
	}
}

/* exported function */
int
evdns_server_request_add_reply(struct evdns_server_request *req_, int section, const char *name, int type, int class, int ttl, int datalen, int is_name, const char *data)
{
	struct server_request *req = TO_SERVER_REQUEST(req_);
	struct server_reply_item **itemp, *item;
	int *countp;
	int result = -1;

	EVDNS_LOCK(req->port);
	if (req->response) /* have we already answered? */
		goto done;

	switch (section) {
	case EVDNS_ANSWER_SECTION:
		itemp = &req->answer;
		countp = &req->n_answer;
		break;
	case EVDNS_AUTHORITY_SECTION:
		itemp = &req->authority;
		countp = &req->n_authority;
		break;
	case EVDNS_ADDITIONAL_SECTION:
		itemp = &req->additional;
		countp = &req->n_additional;
		break;
	default:
		goto done;
	}
	while (*itemp) {
		itemp = &((*itemp)->next);
	}
	item = mm_malloc(sizeof(struct server_reply_item));
	if (!item)
		goto done;
	item->next = NULL;
	if (!(item->name = mm_strdup(name))) {
		mm_free(item);
		goto done;
	}
	item->type = type;
	item->dns_question_class = class;
	item->ttl = ttl;
	item->is_name = is_name != 0;
	item->datalen = 0;
	item->data = NULL;
	if (data) {
		if (item->is_name) {
			if (!(item->data = mm_strdup(data))) {
				mm_free(item->name);
				mm_free(item);
				goto done;
			}
			item->datalen = (u16)-1;
		} else {
			if (!(item->data = mm_malloc(datalen))) {
				mm_free(item->name);
				mm_free(item);
				goto done;
			}
			item->datalen = datalen;
			memcpy(item->data, data, datalen);
		}
	}

	*itemp = item;
	++(*countp);
	result = 0;
done:
	EVDNS_UNLOCK(req->port);
	return result;
}

/* exported function */
int
evdns_server_request_add_a_reply(struct evdns_server_request *req, const char *name, int n, const void *addrs, int ttl)
{
	return evdns_server_request_add_reply(
		  req, EVDNS_ANSWER_SECTION, name, TYPE_A, CLASS_INET,
		  ttl, n*4, 0, addrs);
}

/* exported function */
int
evdns_server_request_add_aaaa_reply(struct evdns_server_request *req, const char *name, int n, const void *addrs, int ttl)
{
	return evdns_server_request_add_reply(
		  req, EVDNS_ANSWER_SECTION, name, TYPE_AAAA, CLASS_INET,
		  ttl, n*16, 0, addrs);
}

/* exported function */
int
evdns_server_request_add_ptr_reply(struct evdns_server_request *req, struct in_addr *in, const char *inaddr_name, const char *hostname, int ttl)
{
	u32 a;
	char buf[32];
	if (in && inaddr_name)
		return -1;
	else if (!in && !inaddr_name)
		return -1;
	if (in) {
		a = ntohl(in->s_addr);
		evutil_snprintf(buf, sizeof(buf), "%d.%d.%d.%d.in-addr.arpa",
				(int)(u8)((a	)&0xff),
				(int)(u8)((a>>8 )&0xff),
				(int)(u8)((a>>16)&0xff),
				(int)(u8)((a>>24)&0xff));
		inaddr_name = buf;
	}
	return evdns_server_request_add_reply(
		  req, EVDNS_ANSWER_SECTION, inaddr_name, TYPE_PTR, CLASS_INET,
		  ttl, -1, 1, hostname);
}

/* exported function */
int
evdns_server_request_add_cname_reply(struct evdns_server_request *req, const char *name, const char *cname, int ttl)
{
	return evdns_server_request_add_reply(
		  req, EVDNS_ANSWER_SECTION, name, TYPE_CNAME, CLASS_INET,
		  ttl, -1, 1, cname);
}

/* exported function */
void
evdns_server_request_set_flags(struct evdns_server_request *exreq, int flags)
{
	struct server_request *req = TO_SERVER_REQUEST(exreq);
	req->base.flags &= ~(EVDNS_FLAGS_AA|EVDNS_FLAGS_RD);
	req->base.flags |= flags;
}

static int
evdns_server_request_format_response(struct server_request *req, int err)
{
	unsigned char buf[1500];
	size_t buf_len = sizeof(buf);
	off_t j = 0, r;
	u16 t_;
	u32 t32_;
	int i;
	u16 flags;
	struct dnslabel_table table;

	if (err < 0 || err > 15) return -1;

	/* Set response bit and error code; copy OPCODE and RD fields from
	 * question; copy RA and AA if set by caller. */
	flags = req->base.flags;
	flags |= (0x8000 | err);

	dnslabel_table_init(&table);
	APPEND16(req->trans_id);
	APPEND16(flags);
	APPEND16(req->base.nquestions);
	APPEND16(req->n_answer);
	APPEND16(req->n_authority);
	APPEND16(req->n_additional);

	/* Add questions. */
	for (i=0; i < req->base.nquestions; ++i) {
		const char *s = req->base.questions[i]->name;
		j = dnsname_to_labels(buf, buf_len, j, s, strlen(s), &table);
		if (j < 0) {
			dnslabel_clear(&table);
			return (int) j;
		}
		APPEND16(req->base.questions[i]->type);
		APPEND16(req->base.questions[i]->dns_question_class);
	}

	/* Add answer, authority, and additional sections. */
	for (i=0; i<3; ++i) {
		struct server_reply_item *item;
		if (i==0)
			item = req->answer;
		else if (i==1)
			item = req->authority;
		else
			item = req->additional;
		while (item) {
			r = dnsname_to_labels(buf, buf_len, j, item->name, strlen(item->name), &table);
			if (r < 0)
				goto overflow;
			j = r;

			APPEND16(item->type);
			APPEND16(item->dns_question_class);
			APPEND32(item->ttl);
			if (item->is_name) {
				off_t len_idx = j, name_start;
				j += 2;
				name_start = j;
				r = dnsname_to_labels(buf, buf_len, j, item->data, strlen(item->data), &table);
				if (r < 0)
					goto overflow;
				j = r;
				t_ = htons( (short) (j-name_start) );
				memcpy(buf+len_idx, &t_, 2);
			} else {
				APPEND16(item->datalen);
				if (j+item->datalen > (off_t)buf_len)
					goto overflow;
				memcpy(buf+j, item->data, item->datalen);
				j += item->datalen;
			}
			item = item->next;
		}
	}

	if (j > 512) {
overflow:
		j = 512;
		buf[2] |= 0x02; /* set the truncated bit. */
	}

	req->response_len = j;

	if (!(req->response = mm_malloc(req->response_len))) {
		server_request_free_answers(req);
		dnslabel_clear(&table);
		return (-1);
	}
	memcpy(req->response, buf, req->response_len);
	server_request_free_answers(req);
	dnslabel_clear(&table);
	return (0);
}

/* exported function */
int
evdns_server_request_respond(struct evdns_server_request *req_, int err)
{
	struct server_request *req = TO_SERVER_REQUEST(req_);
	struct evdns_server_port *port = req->port;
	int r = -1;

	EVDNS_LOCK(port);
	if (!req->response) {
		if ((r = evdns_server_request_format_response(req, err))<0)
			goto done;
	}

	r = sendto(port->socket, req->response, (int)req->response_len, 0,
			   (struct sockaddr*) &req->addr, (ev_socklen_t)req->addrlen);
	if (r<0) {
		int sock_err = evutil_socket_geterror(port->socket);
		if (EVUTIL_ERR_RW_RETRIABLE(sock_err))
			goto done;

		if (port->pending_replies) {
			req->prev_pending = port->pending_replies->prev_pending;
			req->next_pending = port->pending_replies;
			req->prev_pending->next_pending =
				req->next_pending->prev_pending = req;
		} else {
			req->prev_pending = req->next_pending = req;
			port->pending_replies = req;
			port->choked = 1;

			(void) event_del(&port->event);
			event_assign(&port->event, port->event_base, port->socket, (port->closing?0:EV_READ) | EV_WRITE | EV_PERSIST, server_port_ready_callback, port);

			if (event_add(&port->event, NULL) < 0) {
				log(EVDNS_LOG_WARN, "Error from libevent when adding event for DNS server");
			}

		}

		r = 1;
		goto done;
	}
	if (server_request_free(req)) {
		r = 0;
		goto done;
	}

	if (port->pending_replies)
		server_port_flush(port);

	r = 0;
done:
	EVDNS_UNLOCK(port);
	return r;
}

/* Free all storage held by RRs in req. */
static void
server_request_free_answers(struct server_request *req)
{
	struct server_reply_item *victim, *next, **list;
	int i;
	for (i = 0; i < 3; ++i) {
		if (i==0)
			list = &req->answer;
		else if (i==1)
			list = &req->authority;
		else
			list = &req->additional;

		victim = *list;
		while (victim) {
			next = victim->next;
			mm_free(victim->name);
			if (victim->data)
				mm_free(victim->data);
			mm_free(victim);
			victim = next;
		}
		*list = NULL;
	}
}

/* Free all storage held by req, and remove links to it. */
/* return true iff we just wound up freeing the server_port. */
static int
server_request_free(struct server_request *req)
{
	int i, rc=1, lock=0;
	if (req->base.questions) {
		for (i = 0; i < req->base.nquestions; ++i)
			mm_free(req->base.questions[i]);
		mm_free(req->base.questions);
	}

	if (req->port) {
		EVDNS_LOCK(req->port);
		lock=1;
		if (req->port->pending_replies == req) {
			if (req->next_pending && req->next_pending != req)
				req->port->pending_replies = req->next_pending;
			else
				req->port->pending_replies = NULL;
		}
		rc = --req->port->refcnt;
	}

	if (req->response) {
		mm_free(req->response);
	}

	server_request_free_answers(req);

	if (req->next_pending && req->next_pending != req) {
		req->next_pending->prev_pending = req->prev_pending;
		req->prev_pending->next_pending = req->next_pending;
	}

	if (rc == 0) {
		EVDNS_UNLOCK(req->port); /* ????? nickm */
		server_port_free(req->port);
		mm_free(req);
		return (1);
	}
	if (lock)
		EVDNS_UNLOCK(req->port);
	mm_free(req);
	return (0);
}

/* Free all storage held by an evdns_server_port.  Only called when  */
static void
server_port_free(struct evdns_server_port *port)
{
	EVUTIL_ASSERT(port);
	EVUTIL_ASSERT(!port->refcnt);
	EVUTIL_ASSERT(!port->pending_replies);
	if (port->socket > 0) {
		evutil_closesocket(port->socket);
		port->socket = -1;
	}
	(void) event_del(&port->event);
	event_debug_unassign(&port->event);
	EVTHREAD_FREE_LOCK(port->lock, EVTHREAD_LOCKTYPE_RECURSIVE);
	mm_free(port);
}

/* exported function */
int
evdns_server_request_drop(struct evdns_server_request *req_)
{
	struct server_request *req = TO_SERVER_REQUEST(req_);
	server_request_free(req);
	return 0;
}

/* exported function */
int
evdns_server_request_get_requesting_addr(struct evdns_server_request *req_, struct sockaddr *sa, int addr_len)
{
	struct server_request *req = TO_SERVER_REQUEST(req_);
	if (addr_len < (int)req->addrlen)
		return -1;
	memcpy(sa, &(req->addr), req->addrlen);
	return req->addrlen;
}

#undef APPEND16
#undef APPEND32

/* this is a libevent callback function which is called when a request */
/* has timed out. */
static void
evdns_request_timeout_callback(evutil_socket_t fd, short events, void *arg) {
	struct request *const req = (struct request *) arg;
<<<<<<< HEAD
#ifndef EVENT__DISABLE_THREAD_SUPPORT
=======
>>>>>>> cecb111b
	struct evdns_base *base = req->base;

	(void) fd;
	(void) events;

	log(EVDNS_LOG_DEBUG, "Request %p timed out", arg);
	EVDNS_LOCK(base);

	req->ns->timedout++;
	if (req->ns->timedout > req->base->global_max_nameserver_timeout) {
		req->ns->timedout = 0;
		nameserver_failed(req->ns, "request timed out.");
	}

	if (req->tx_count >= req->base->global_max_retransmits) {
		/* this request has failed */
		log(EVDNS_LOG_DEBUG, "Giving up on request %p; tx_count==%d",
		    arg, req->tx_count);
		reply_schedule_callback(req, 0, DNS_ERR_TIMEOUT, NULL);
		request_finished(req, &REQ_HEAD(req->base, req->trans_id), 1);
	} else {
		/* retransmit it */
		struct nameserver *new_ns;
		log(EVDNS_LOG_DEBUG, "Retransmitting request %p; tx_count==%d",
		    arg, req->tx_count);
		(void) evtimer_del(&req->timeout_event);
		new_ns = nameserver_pick(base);
		if (new_ns)
			req->ns = new_ns;
		evdns_request_transmit(req);
	}
	EVDNS_UNLOCK(base);
}

/* try to send a request to a given server. */
/* */
/* return: */
/*   0 ok */
/*   1 temporary failure */
/*   2 other failure */
static int
evdns_request_transmit_to(struct request *req, struct nameserver *server) {
	int r;
	ASSERT_LOCKED(req->base);
	ASSERT_VALID_REQUEST(req);
	r = sendto(server->socket, (void*)req->request, req->request_len, 0,
	    (struct sockaddr *)&server->address, server->addrlen);
	if (r < 0) {
		int err = evutil_socket_geterror(server->socket);
		if (EVUTIL_ERR_RW_RETRIABLE(err))
			return 1;
		nameserver_failed(req->ns, evutil_socket_error_to_string(err));
		return 2;
	} else if (r != (int)req->request_len) {
		return 1;  /* short write */
	} else {
		return 0;
	}
}

/* try to send a request, updating the fields of the request */
/* as needed */
/* */
/* return: */
/*   0 ok */
/*   1 failed */
static int
evdns_request_transmit(struct request *req) {
	int retcode = 0, r;

	ASSERT_LOCKED(req->base);
	ASSERT_VALID_REQUEST(req);
	/* if we fail to send this packet then this flag marks it */
	/* for evdns_transmit */
	req->transmit_me = 1;
	EVUTIL_ASSERT(req->trans_id != 0xffff);

	if (req->ns->choked) {
		/* don't bother trying to write to a socket */
		/* which we have had EAGAIN from */
		return 1;
	}

	r = evdns_request_transmit_to(req, req->ns);
	switch (r) {
	case 1:
		/* temp failure */
		req->ns->choked = 1;
		nameserver_write_waiting(req->ns, 1);
		return 1;
	case 2:
		/* failed to transmit the request entirely. */
		retcode = 1;
		/* fall through: we'll set a timeout, which will time out,
		 * and make us retransmit the request anyway. */
	default:
		/* all ok */
		log(EVDNS_LOG_DEBUG,
		    "Setting timeout for request %p, sent to nameserver %p", req, req->ns);
		if (evtimer_add(&req->timeout_event, &req->base->global_timeout) < 0) {
			log(EVDNS_LOG_WARN,
		      "Error from libevent when adding timer for request %p",
			    req);
			/* ???? Do more? */
		}
		req->tx_count++;
		req->transmit_me = 0;
		return retcode;
	}
}

static void
nameserver_probe_callback(int result, char type, int count, int ttl, void *addresses, void *arg) {
	struct nameserver *const ns = (struct nameserver *) arg;
	(void) type;
	(void) count;
	(void) ttl;
	(void) addresses;

	if (result == DNS_ERR_CANCEL) {
		/* We canceled this request because the nameserver came up
		 * for some other reason.  Do not change our opinion about
		 * the nameserver. */
		return;
	}

	EVDNS_LOCK(ns->base);
	ns->probe_request = NULL;
	if (result == DNS_ERR_NONE || result == DNS_ERR_NOTEXIST) {
		/* this is a good reply */
		nameserver_up(ns);
	} else {
		nameserver_probe_failed(ns);
	}
	EVDNS_UNLOCK(ns->base);
}

static void
nameserver_send_probe(struct nameserver *const ns) {
	struct evdns_request *handle;
	struct request *req;
	char addrbuf[128];
	/* here we need to send a probe to a given nameserver */
	/* in the hope that it is up now. */

	ASSERT_LOCKED(ns->base);
	log(EVDNS_LOG_DEBUG, "Sending probe to %s",
	    evutil_format_sockaddr_port_(
		    (struct sockaddr *)&ns->address,
		    addrbuf, sizeof(addrbuf)));
	handle = mm_calloc(1, sizeof(*handle));
	if (!handle) return;
	req = request_new(ns->base, handle, TYPE_A, "google.com", DNS_QUERY_NO_SEARCH, nameserver_probe_callback, ns);
	if (!req) return;
	ns->probe_request = handle;
	/* we force this into the inflight queue no matter what */
	request_trans_id_set(req, transaction_id_pick(ns->base));
	req->ns = ns;
	request_submit(req);
}

/* returns: */
/*   0 didn't try to transmit anything */
/*   1 tried to transmit something */
static int
evdns_transmit(struct evdns_base *base) {
	char did_try_to_transmit = 0;
	int i;

	ASSERT_LOCKED(base);
	for (i = 0; i < base->n_req_heads; ++i) {
		if (base->req_heads[i]) {
			struct request *const started_at = base->req_heads[i], *req = started_at;
			/* first transmit all the requests which are currently waiting */
			do {
				if (req->transmit_me) {
					did_try_to_transmit = 1;
					evdns_request_transmit(req);
				}

				req = req->next;
			} while (req != started_at);
		}
	}

	return did_try_to_transmit;
}

/* exported function */
int
evdns_base_count_nameservers(struct evdns_base *base)
{
	const struct nameserver *server;
	int n = 0;

	EVDNS_LOCK(base);
	server = base->server_head;
	if (!server)
		goto done;
	do {
		++n;
		server = server->next;
	} while (server != base->server_head);
done:
	EVDNS_UNLOCK(base);
	return n;
}

int
evdns_count_nameservers(void)
{
	return evdns_base_count_nameservers(current_base);
}

/* exported function */
int
evdns_base_clear_nameservers_and_suspend(struct evdns_base *base)
{
	struct nameserver *server, *started_at;
	int i;

	EVDNS_LOCK(base);
	server = base->server_head;
	started_at = base->server_head;
	if (!server) {
		EVDNS_UNLOCK(base);
		return 0;
	}
	while (1) {
		struct nameserver *next = server->next;
		(void) event_del(&server->event);
		if (evtimer_initialized(&server->timeout_event))
			(void) evtimer_del(&server->timeout_event);
		if (server->probe_request) {
			evdns_cancel_request(server->base, server->probe_request);
			server->probe_request = NULL;
		}
		if (server->socket >= 0)
			evutil_closesocket(server->socket);
		mm_free(server);
		if (next == started_at)
			break;
		server = next;
	}
	base->server_head = NULL;
	base->global_good_nameservers = 0;

	for (i = 0; i < base->n_req_heads; ++i) {
		struct request *req, *req_started_at;
		req = req_started_at = base->req_heads[i];
		while (req) {
			struct request *next = req->next;
			req->tx_count = req->reissue_count = 0;
			req->ns = NULL;
			/* ???? What to do about searches? */
			(void) evtimer_del(&req->timeout_event);
			req->trans_id = 0;
			req->transmit_me = 0;

			base->global_requests_waiting++;
			evdns_request_insert(req, &base->req_waiting_head);
			/* We want to insert these suspended elements at the front of
			 * the waiting queue, since they were pending before any of
			 * the waiting entries were added.  This is a circular list,
			 * so we can just shift the start back by one.*/
			base->req_waiting_head = base->req_waiting_head->prev;

			if (next == req_started_at)
				break;
			req = next;
		}
		base->req_heads[i] = NULL;
	}

	base->global_requests_inflight = 0;

	EVDNS_UNLOCK(base);
	return 0;
}

int
evdns_clear_nameservers_and_suspend(void)
{
	return evdns_base_clear_nameservers_and_suspend(current_base);
}


/* exported function */
int
evdns_base_resume(struct evdns_base *base)
{
	EVDNS_LOCK(base);
	evdns_requests_pump_waiting_queue(base);
	EVDNS_UNLOCK(base);
	return 0;
}

int
evdns_resume(void)
{
	return evdns_base_resume(current_base);
}

static int
evdns_nameserver_add_impl_(struct evdns_base *base, const struct sockaddr *address, int addrlen) {
	/* first check to see if we already have this nameserver */

	const struct nameserver *server = base->server_head, *const started_at = base->server_head;
	struct nameserver *ns;
	int err = 0;
	char addrbuf[128];

	ASSERT_LOCKED(base);
	if (server) {
		do {
			if (!evutil_sockaddr_cmp((struct sockaddr*)&server->address, address, 1)) return 3;
			server = server->next;
		} while (server != started_at);
	}
	if (addrlen > (int)sizeof(ns->address)) {
		log(EVDNS_LOG_DEBUG, "Addrlen %d too long.", (int)addrlen);
		return 2;
	}

	ns = (struct nameserver *) mm_malloc(sizeof(struct nameserver));
	if (!ns) return -1;

	memset(ns, 0, sizeof(struct nameserver));
	ns->base = base;

	evtimer_assign(&ns->timeout_event, ns->base->event_base, nameserver_prod_callback, ns);

	ns->socket = evutil_socket_(address->sa_family,
	    SOCK_DGRAM|EVUTIL_SOCK_NONBLOCK|EVUTIL_SOCK_CLOEXEC, 0);
	if (ns->socket < 0) { err = 1; goto out1; }

	if (base->global_outgoing_addrlen &&
	    !evutil_sockaddr_is_loopback_(address)) {
		if (bind(ns->socket,
			(struct sockaddr*)&base->global_outgoing_address,
			base->global_outgoing_addrlen) < 0) {
			log(EVDNS_LOG_WARN,"Couldn't bind to outgoing address");
			err = 2;
			goto out2;
		}
	}

	memcpy(&ns->address, address, addrlen);
	ns->addrlen = addrlen;
	ns->state = 1;
	event_assign(&ns->event, ns->base->event_base, ns->socket, EV_READ | EV_PERSIST, nameserver_ready_callback, ns);
	if (event_add(&ns->event, NULL) < 0) {
		err = 2;
		goto out2;
	}

<<<<<<< HEAD
	log(EVDNS_LOG_DEBUG, "Added nameserver %s",
	    evutil_format_sockaddr_port_(address, addrbuf, sizeof(addrbuf)));
=======
	log(EVDNS_LOG_DEBUG, "Added nameserver %s as %p",
	    evutil_format_sockaddr_port(address, addrbuf, sizeof(addrbuf)), ns);
>>>>>>> cecb111b

	/* insert this nameserver into the list of them */
	if (!base->server_head) {
		ns->next = ns->prev = ns;
		base->server_head = ns;
	} else {
		ns->next = base->server_head->next;
		ns->prev = base->server_head;
		base->server_head->next = ns;
		ns->next->prev = ns;
	}

	base->global_good_nameservers++;

	return 0;

out2:
	evutil_closesocket(ns->socket);
out1:
	event_debug_unassign(&ns->event);
	mm_free(ns);
	log(EVDNS_LOG_WARN, "Unable to add nameserver %s: error %d",
	    evutil_format_sockaddr_port_(address, addrbuf, sizeof(addrbuf)), err);
	return err;
}

/* exported function */
int
evdns_base_nameserver_add(struct evdns_base *base, unsigned long int address)
{
	struct sockaddr_in sin;
	int res;
	sin.sin_addr.s_addr = address;
	sin.sin_port = htons(53);
	sin.sin_family = AF_INET;
	EVDNS_LOCK(base);
	res = evdns_nameserver_add_impl_(base, (struct sockaddr*)&sin, sizeof(sin));
	EVDNS_UNLOCK(base);
	return res;
}

int
evdns_nameserver_add(unsigned long int address) {
	if (!current_base)
		current_base = evdns_base_new(NULL, 0);
	return evdns_base_nameserver_add(current_base, address);
}

static void
sockaddr_setport(struct sockaddr *sa, ev_uint16_t port)
{
	if (sa->sa_family == AF_INET) {
		((struct sockaddr_in *)sa)->sin_port = htons(port);
	} else if (sa->sa_family == AF_INET6) {
		((struct sockaddr_in6 *)sa)->sin6_port = htons(port);
	}
}

static ev_uint16_t
sockaddr_getport(struct sockaddr *sa)
{
	if (sa->sa_family == AF_INET) {
		return ntohs(((struct sockaddr_in *)sa)->sin_port);
	} else if (sa->sa_family == AF_INET6) {
		return ntohs(((struct sockaddr_in6 *)sa)->sin6_port);
	} else {
		return 0;
	}
}

/* exported function */
int
evdns_base_nameserver_ip_add(struct evdns_base *base, const char *ip_as_string) {
	struct sockaddr_storage ss;
	struct sockaddr *sa;
	int len = sizeof(ss);
	int res;
	if (evutil_parse_sockaddr_port(ip_as_string, (struct sockaddr *)&ss,
		&len)) {
		log(EVDNS_LOG_WARN, "Unable to parse nameserver address %s",
			ip_as_string);
		return 4;
	}
	sa = (struct sockaddr *) &ss;
	if (sockaddr_getport(sa) == 0)
		sockaddr_setport(sa, 53);

	EVDNS_LOCK(base);
	res = evdns_nameserver_add_impl_(base, sa, len);
	EVDNS_UNLOCK(base);
	return res;
}

int
evdns_nameserver_ip_add(const char *ip_as_string) {
	if (!current_base)
		current_base = evdns_base_new(NULL, 0);
	return evdns_base_nameserver_ip_add(current_base, ip_as_string);
}

int
evdns_base_nameserver_sockaddr_add(struct evdns_base *base,
    const struct sockaddr *sa, ev_socklen_t len, unsigned flags)
{
	int res;
	EVUTIL_ASSERT(base);
	EVDNS_LOCK(base);
	res = evdns_nameserver_add_impl_(base, sa, len);
	EVDNS_UNLOCK(base);
	return res;
}

/* remove from the queue */
static void
evdns_request_remove(struct request *req, struct request **head)
{
	ASSERT_LOCKED(req->base);
	ASSERT_VALID_REQUEST(req);

#if 0
	{
		struct request *ptr;
		int found = 0;
		EVUTIL_ASSERT(*head != NULL);

		ptr = *head;
		do {
			if (ptr == req) {
				found = 1;
				break;
			}
			ptr = ptr->next;
		} while (ptr != *head);
		EVUTIL_ASSERT(found);

		EVUTIL_ASSERT(req->next);
	}
#endif

	if (req->next == req) {
		/* only item in the list */
		*head = NULL;
	} else {
		req->next->prev = req->prev;
		req->prev->next = req->next;
		if (*head == req) *head = req->next;
	}
	req->next = req->prev = NULL;
}

/* insert into the tail of the queue */
static void
evdns_request_insert(struct request *req, struct request **head) {
	ASSERT_LOCKED(req->base);
	ASSERT_VALID_REQUEST(req);
	if (!*head) {
		*head = req;
		req->next = req->prev = req;
		return;
	}

	req->prev = (*head)->prev;
	req->prev->next = req;
	req->next = *head;
	(*head)->prev = req;
}

static int
string_num_dots(const char *s) {
	int count = 0;
	while ((s = strchr(s, '.'))) {
		s++;
		count++;
	}
	return count;
}

static struct request *
request_new(struct evdns_base *base, struct evdns_request *handle, int type,
	    const char *name, int flags, evdns_callback_type callback,
	    void *user_ptr) {

	const char issuing_now =
	    (base->global_requests_inflight < base->global_max_requests_inflight) ? 1 : 0;

	const size_t name_len = strlen(name);
	const size_t request_max_len = evdns_request_len(name_len);
	const u16 trans_id = issuing_now ? transaction_id_pick(base) : 0xffff;
	/* the request data is alloced in a single block with the header */
	struct request *const req =
	    mm_malloc(sizeof(struct request) + request_max_len);
	int rlen;
	char namebuf[256];
	(void) flags;

	ASSERT_LOCKED(base);

	if (!req) return NULL;

	if (name_len >= sizeof(namebuf)) {
		mm_free(req);
		return NULL;
	}

	memset(req, 0, sizeof(struct request));
	req->base = base;

	evtimer_assign(&req->timeout_event, req->base->event_base, evdns_request_timeout_callback, req);

	if (base->global_randomize_case) {
		unsigned i;
		char randbits[(sizeof(namebuf)+7)/8];
		strlcpy(namebuf, name, sizeof(namebuf));
		evutil_secure_rng_get_bytes(randbits, (name_len+7)/8);
		for (i = 0; i < name_len; ++i) {
			if (EVUTIL_ISALPHA_(namebuf[i])) {
				if ((randbits[i >> 3] & (1<<(i & 7))))
					namebuf[i] |= 0x20;
				else
					namebuf[i] &= ~0x20;
			}
		}
		name = namebuf;
	}

	/* request data lives just after the header */
	req->request = ((u8 *) req) + sizeof(struct request);
	/* denotes that the request data shouldn't be free()ed */
	req->request_appended = 1;
	rlen = evdns_request_data_build(name, name_len, trans_id,
	    type, CLASS_INET, req->request, request_max_len);
	if (rlen < 0)
		goto err1;

	req->request_len = rlen;
	req->trans_id = trans_id;
	req->tx_count = 0;
	req->request_type = type;
	req->user_pointer = user_ptr;
	req->user_callback = callback;
	req->ns = issuing_now ? nameserver_pick(base) : NULL;
	req->next = req->prev = NULL;
	req->handle = handle;
	if (handle) {
		handle->current_req = req;
		handle->base = base;
	}

	return req;
err1:
	mm_free(req);
	return NULL;
}

static void
request_submit(struct request *const req) {
	struct evdns_base *base = req->base;
	ASSERT_LOCKED(base);
	ASSERT_VALID_REQUEST(req);
	if (req->ns) {
		/* if it has a nameserver assigned then this is going */
		/* straight into the inflight queue */
		evdns_request_insert(req, &REQ_HEAD(base, req->trans_id));
		base->global_requests_inflight++;
		evdns_request_transmit(req);
	} else {
		evdns_request_insert(req, &base->req_waiting_head);
		base->global_requests_waiting++;
	}
}

/* exported function */
void
evdns_cancel_request(struct evdns_base *base, struct evdns_request *handle)
{
	struct request *req;

	if (!handle->current_req)
		return;

	if (!base) {
		/* This redundancy is silly; can we fix it? (Not for 2.0) XXXX */
		base = handle->base;
		if (!base)
			base = handle->current_req->base;
	}

	EVDNS_LOCK(base);
	if (handle->pending_cb) {
		EVDNS_UNLOCK(base);
		return;
	}

	req = handle->current_req;
	ASSERT_VALID_REQUEST(req);

	reply_schedule_callback(req, 0, DNS_ERR_CANCEL, NULL);
	if (req->ns) {
		/* remove from inflight queue */
		request_finished(req, &REQ_HEAD(base, req->trans_id), 1);
	} else {
		/* remove from global_waiting head */
		request_finished(req, &base->req_waiting_head, 1);
	}
	EVDNS_UNLOCK(base);
}

/* exported function */
struct evdns_request *
evdns_base_resolve_ipv4(struct evdns_base *base, const char *name, int flags,
    evdns_callback_type callback, void *ptr) {
	struct evdns_request *handle;
	struct request *req;
	log(EVDNS_LOG_DEBUG, "Resolve requested for %s", name);
	handle = mm_calloc(1, sizeof(*handle));
	if (handle == NULL)
		return NULL;
	EVDNS_LOCK(base);
	if (flags & DNS_QUERY_NO_SEARCH) {
		req =
			request_new(base, handle, TYPE_A, name, flags,
				    callback, ptr);
		if (req)
			request_submit(req);
	} else {
		search_request_new(base, handle, TYPE_A, name, flags,
		    callback, ptr);
	}
	if (handle->current_req == NULL) {
		mm_free(handle);
		handle = NULL;
	}
	EVDNS_UNLOCK(base);
	return handle;
}

int evdns_resolve_ipv4(const char *name, int flags,
					   evdns_callback_type callback, void *ptr)
{
	return evdns_base_resolve_ipv4(current_base, name, flags, callback, ptr)
		? 0 : -1;
}


/* exported function */
struct evdns_request *
evdns_base_resolve_ipv6(struct evdns_base *base,
    const char *name, int flags,
    evdns_callback_type callback, void *ptr)
{
	struct evdns_request *handle;
	struct request *req;
	log(EVDNS_LOG_DEBUG, "Resolve requested for %s", name);
	handle = mm_calloc(1, sizeof(*handle));
	if (handle == NULL)
		return NULL;
	EVDNS_LOCK(base);
	if (flags & DNS_QUERY_NO_SEARCH) {
		req = request_new(base, handle, TYPE_AAAA, name, flags,
				  callback, ptr);
		if (req)
			request_submit(req);
	} else {
		search_request_new(base, handle, TYPE_AAAA, name, flags,
		    callback, ptr);
	}
	if (handle->current_req == NULL) {
		mm_free(handle);
		handle = NULL;
	}
	EVDNS_UNLOCK(base);
	return handle;
}

int evdns_resolve_ipv6(const char *name, int flags,
    evdns_callback_type callback, void *ptr) {
	return evdns_base_resolve_ipv6(current_base, name, flags, callback, ptr)
		? 0 : -1;
}

struct evdns_request *
evdns_base_resolve_reverse(struct evdns_base *base, const struct in_addr *in, int flags, evdns_callback_type callback, void *ptr) {
	char buf[32];
	struct evdns_request *handle;
	struct request *req;
	u32 a;
	EVUTIL_ASSERT(in);
	a = ntohl(in->s_addr);
	evutil_snprintf(buf, sizeof(buf), "%d.%d.%d.%d.in-addr.arpa",
			(int)(u8)((a	)&0xff),
			(int)(u8)((a>>8 )&0xff),
			(int)(u8)((a>>16)&0xff),
			(int)(u8)((a>>24)&0xff));
	handle = mm_calloc(1, sizeof(*handle));
	if (handle == NULL)
		return NULL;
	log(EVDNS_LOG_DEBUG, "Resolve requested for %s (reverse)", buf);
	EVDNS_LOCK(base);
	req = request_new(base, handle, TYPE_PTR, buf, flags, callback, ptr);
	if (req)
		request_submit(req);
	if (handle->current_req == NULL) {
		mm_free(handle);
		handle = NULL;
	}
	EVDNS_UNLOCK(base);
	return (handle);
}

int evdns_resolve_reverse(const struct in_addr *in, int flags, evdns_callback_type callback, void *ptr) {
	return evdns_base_resolve_reverse(current_base, in, flags, callback, ptr)
		? 0 : -1;
}

struct evdns_request *
evdns_base_resolve_reverse_ipv6(struct evdns_base *base, const struct in6_addr *in, int flags, evdns_callback_type callback, void *ptr) {
	/* 32 nybbles, 32 periods, "ip6.arpa", NUL. */
	char buf[73];
	char *cp;
	struct evdns_request *handle;
	struct request *req;
	int i;
	EVUTIL_ASSERT(in);
	cp = buf;
	for (i=15; i >= 0; --i) {
		u8 byte = in->s6_addr[i];
		*cp++ = "0123456789abcdef"[byte & 0x0f];
		*cp++ = '.';
		*cp++ = "0123456789abcdef"[byte >> 4];
		*cp++ = '.';
	}
	EVUTIL_ASSERT(cp + strlen("ip6.arpa") < buf+sizeof(buf));
	memcpy(cp, "ip6.arpa", strlen("ip6.arpa")+1);
	handle = mm_calloc(1, sizeof(*handle));
	if (handle == NULL)
		return NULL;
	log(EVDNS_LOG_DEBUG, "Resolve requested for %s (reverse)", buf);
	EVDNS_LOCK(base);
	req = request_new(base, handle, TYPE_PTR, buf, flags, callback, ptr);
	if (req)
		request_submit(req);
	if (handle->current_req == NULL) {
		mm_free(handle);
		handle = NULL;
	}
	EVDNS_UNLOCK(base);
	return (handle);
}

int evdns_resolve_reverse_ipv6(const struct in6_addr *in, int flags, evdns_callback_type callback, void *ptr) {
	return evdns_base_resolve_reverse_ipv6(current_base, in, flags, callback, ptr)
		? 0 : -1;
}

/* ================================================================= */
/* Search support */
/* */
/* the libc resolver has support for searching a number of domains */
/* to find a name. If nothing else then it takes the single domain */
/* from the gethostname() call. */
/* */
/* It can also be configured via the domain and search options in a */
/* resolv.conf. */
/* */
/* The ndots option controls how many dots it takes for the resolver */
/* to decide that a name is non-local and so try a raw lookup first. */

struct search_domain {
	int len;
	struct search_domain *next;
	/* the text string is appended to this structure */
};

struct search_state {
	int refcount;
	int ndots;
	int num_domains;
	struct search_domain *head;
};

static void
search_state_decref(struct search_state *const state) {
	if (!state) return;
	state->refcount--;
	if (!state->refcount) {
		struct search_domain *next, *dom;
		for (dom = state->head; dom; dom = next) {
			next = dom->next;
			mm_free(dom);
		}
		mm_free(state);
	}
}

static struct search_state *
search_state_new(void) {
	struct search_state *state = (struct search_state *) mm_malloc(sizeof(struct search_state));
	if (!state) return NULL;
	memset(state, 0, sizeof(struct search_state));
	state->refcount = 1;
	state->ndots = 1;

	return state;
}

static void
search_postfix_clear(struct evdns_base *base) {
	search_state_decref(base->global_search_state);

	base->global_search_state = search_state_new();
}

/* exported function */
void
evdns_base_search_clear(struct evdns_base *base)
{
	EVDNS_LOCK(base);
	search_postfix_clear(base);
	EVDNS_UNLOCK(base);
}

void
evdns_search_clear(void) {
	evdns_base_search_clear(current_base);
}

static void
search_postfix_add(struct evdns_base *base, const char *domain) {
	size_t domain_len;
	struct search_domain *sdomain;
	while (domain[0] == '.') domain++;
	domain_len = strlen(domain);

	ASSERT_LOCKED(base);
	if (!base->global_search_state) base->global_search_state = search_state_new();
	if (!base->global_search_state) return;
	base->global_search_state->num_domains++;

	sdomain = (struct search_domain *) mm_malloc(sizeof(struct search_domain) + domain_len);
	if (!sdomain) return;
	memcpy( ((u8 *) sdomain) + sizeof(struct search_domain), domain, domain_len);
	sdomain->next = base->global_search_state->head;
	sdomain->len = (int) domain_len;

	base->global_search_state->head = sdomain;
}

/* reverse the order of members in the postfix list. This is needed because, */
/* when parsing resolv.conf we push elements in the wrong order */
static void
search_reverse(struct evdns_base *base) {
	struct search_domain *cur, *prev = NULL, *next;
	ASSERT_LOCKED(base);
	cur = base->global_search_state->head;
	while (cur) {
		next = cur->next;
		cur->next = prev;
		prev = cur;
		cur = next;
	}

	base->global_search_state->head = prev;
}

/* exported function */
void
evdns_base_search_add(struct evdns_base *base, const char *domain) {
	EVDNS_LOCK(base);
	search_postfix_add(base, domain);
	EVDNS_UNLOCK(base);
}
void
evdns_search_add(const char *domain) {
	evdns_base_search_add(current_base, domain);
}

/* exported function */
void
evdns_base_search_ndots_set(struct evdns_base *base, const int ndots) {
	EVDNS_LOCK(base);
	if (!base->global_search_state) base->global_search_state = search_state_new();
	if (base->global_search_state)
		base->global_search_state->ndots = ndots;
	EVDNS_UNLOCK(base);
}
void
evdns_search_ndots_set(const int ndots) {
	evdns_base_search_ndots_set(current_base, ndots);
}

static void
search_set_from_hostname(struct evdns_base *base) {
	char hostname[HOST_NAME_MAX + 1], *domainname;

	ASSERT_LOCKED(base);
	search_postfix_clear(base);
	if (gethostname(hostname, sizeof(hostname))) return;
	domainname = strchr(hostname, '.');
	if (!domainname) return;
	search_postfix_add(base, domainname);
}

/* warning: returns malloced string */
static char *
search_make_new(const struct search_state *const state, int n, const char *const base_name) {
	const size_t base_len = strlen(base_name);
	const char need_to_append_dot = base_name[base_len - 1] == '.' ? 0 : 1;
	struct search_domain *dom;

	for (dom = state->head; dom; dom = dom->next) {
		if (!n--) {
			/* this is the postfix we want */
			/* the actual postfix string is kept at the end of the structure */
			const u8 *const postfix = ((u8 *) dom) + sizeof(struct search_domain);
			const int postfix_len = dom->len;
			char *const newname = (char *) mm_malloc(base_len + need_to_append_dot + postfix_len + 1);
			if (!newname) return NULL;
			memcpy(newname, base_name, base_len);
			if (need_to_append_dot) newname[base_len] = '.';
			memcpy(newname + base_len + need_to_append_dot, postfix, postfix_len);
			newname[base_len + need_to_append_dot + postfix_len] = 0;
			return newname;
		}
	}

	/* we ran off the end of the list and still didn't find the requested string */
	EVUTIL_ASSERT(0);
	return NULL; /* unreachable; stops warnings in some compilers. */
}

static struct request *
search_request_new(struct evdns_base *base, struct evdns_request *handle,
		   int type, const char *const name, int flags,
		   evdns_callback_type user_callback, void *user_arg) {
	ASSERT_LOCKED(base);
	EVUTIL_ASSERT(type == TYPE_A || type == TYPE_AAAA);
	EVUTIL_ASSERT(handle->current_req == NULL);
	if ( ((flags & DNS_QUERY_NO_SEARCH) == 0) &&
	     base->global_search_state &&
		 base->global_search_state->num_domains) {
		/* we have some domains to search */
		struct request *req;
		if (string_num_dots(name) >= base->global_search_state->ndots) {
			req = request_new(base, handle, type, name, flags, user_callback, user_arg);
			if (!req) return NULL;
			handle->search_index = -1;
		} else {
			char *const new_name = search_make_new(base->global_search_state, 0, name);
			if (!new_name) return NULL;
			req = request_new(base, handle, type, new_name, flags, user_callback, user_arg);
			mm_free(new_name);
			if (!req) return NULL;
			handle->search_index = 0;
		}
		EVUTIL_ASSERT(handle->search_origname == NULL);
		handle->search_origname = mm_strdup(name);
		if (handle->search_origname == NULL) {
			/* XXX Should we dealloc req? If yes, how? */
			return NULL;
		}
		handle->search_state = base->global_search_state;
		handle->search_flags = flags;
		base->global_search_state->refcount++;
		request_submit(req);
		return req;
	} else {
		struct request *const req = request_new(base, handle, type, name, flags, user_callback, user_arg);
		if (!req) return NULL;
		request_submit(req);
		return req;
	}
}

/* this is called when a request has failed to find a name. We need to check */
/* if it is part of a search and, if so, try the next name in the list */
/* returns: */
/*   0 another request has been submitted */
/*   1 no more requests needed */
static int
search_try_next(struct evdns_request *const handle) {
	struct request *req = handle->current_req;
	struct evdns_base *base = req->base;
	struct request *newreq;
	ASSERT_LOCKED(base);
	if (handle->search_state) {
		/* it is part of a search */
		char *new_name;
		handle->search_index++;
		if (handle->search_index >= handle->search_state->num_domains) {
			/* no more postfixes to try, however we may need to try */
			/* this name without a postfix */
			if (string_num_dots(handle->search_origname) < handle->search_state->ndots) {
				/* yep, we need to try it raw */
				newreq = request_new(base, NULL, req->request_type, handle->search_origname, handle->search_flags, req->user_callback, req->user_pointer);
				log(EVDNS_LOG_DEBUG, "Search: trying raw query %s", handle->search_origname);
				if (newreq) {
					search_request_finished(handle);
					goto submit_next;
				}
			}
			return 1;
		}

		new_name = search_make_new(handle->search_state, handle->search_index, handle->search_origname);
		if (!new_name) return 1;
		log(EVDNS_LOG_DEBUG, "Search: now trying %s (%d)", new_name, handle->search_index);
		newreq = request_new(base, NULL, req->request_type, new_name, handle->search_flags, req->user_callback, req->user_pointer);
		mm_free(new_name);
		if (!newreq) return 1;
		goto submit_next;
	}
	return 1;

submit_next:
	request_finished(req, &REQ_HEAD(req->base, req->trans_id), 0);
	handle->current_req = newreq;
	newreq->handle = handle;
	request_submit(newreq);
	return 0;
}

static void
search_request_finished(struct evdns_request *const handle) {
	ASSERT_LOCKED(handle->current_req->base);
	if (handle->search_state) {
		search_state_decref(handle->search_state);
		handle->search_state = NULL;
	}
	if (handle->search_origname) {
		mm_free(handle->search_origname);
		handle->search_origname = NULL;
	}
}

/* ================================================================= */
/* Parsing resolv.conf files */

static void
evdns_resolv_set_defaults(struct evdns_base *base, int flags) {
	/* if the file isn't found then we assume a local resolver */
	ASSERT_LOCKED(base);
	if (flags & DNS_OPTION_SEARCH) search_set_from_hostname(base);
	if (flags & DNS_OPTION_NAMESERVERS) evdns_base_nameserver_ip_add(base,"127.0.0.1");
}

#ifndef EVENT__HAVE_STRTOK_R
static char *
strtok_r(char *s, const char *delim, char **state) {
	char *cp, *start;
	start = cp = s ? s : *state;
	if (!cp)
		return NULL;
	while (*cp && !strchr(delim, *cp))
		++cp;
	if (!*cp) {
		if (cp == start)
			return NULL;
		*state = NULL;
		return start;
	} else {
		*cp++ = '\0';
		*state = cp;
		return start;
	}
}
#endif

/* helper version of atoi which returns -1 on error */
static int
strtoint(const char *const str)
{
	char *endptr;
	const int r = strtol(str, &endptr, 10);
	if (*endptr) return -1;
	return r;
}

/* Parse a number of seconds into a timeval; return -1 on error. */
static int
strtotimeval(const char *const str, struct timeval *out)
{
	double d;
	char *endptr;
	d = strtod(str, &endptr);
	if (*endptr) return -1;
	if (d < 0) return -1;
	out->tv_sec = (int) d;
	out->tv_usec = (int) ((d - (int) d)*1000000);
	if (out->tv_sec == 0 && out->tv_usec < 1000) /* less than 1 msec */
		return -1;
	return 0;
}

/* helper version of atoi that returns -1 on error and clips to bounds. */
static int
strtoint_clipped(const char *const str, int min, int max)
{
	int r = strtoint(str);
	if (r == -1)
		return r;
	else if (r<min)
		return min;
	else if (r>max)
		return max;
	else
		return r;
}

static int
evdns_base_set_max_requests_inflight(struct evdns_base *base, int maxinflight)
{
	int old_n_heads = base->n_req_heads, n_heads;
	struct request **old_heads = base->req_heads, **new_heads, *req;
	int i;

	ASSERT_LOCKED(base);
	if (maxinflight < 1)
		maxinflight = 1;
	n_heads = (maxinflight+4) / 5;
	EVUTIL_ASSERT(n_heads > 0);
	new_heads = mm_calloc(n_heads, sizeof(struct request*));
	if (!new_heads)
		return (-1);
	if (old_heads) {
		for (i = 0; i < old_n_heads; ++i) {
			while (old_heads[i]) {
				req = old_heads[i];
				evdns_request_remove(req, &old_heads[i]);
				evdns_request_insert(req, &new_heads[req->trans_id % n_heads]);
			}
		}
		mm_free(old_heads);
	}
	base->req_heads = new_heads;
	base->n_req_heads = n_heads;
	base->global_max_requests_inflight = maxinflight;
	return (0);
}

/* exported function */
int
evdns_base_set_option(struct evdns_base *base,
    const char *option, const char *val)
{
	int res;
	EVDNS_LOCK(base);
	res = evdns_base_set_option_impl(base, option, val, DNS_OPTIONS_ALL);
	EVDNS_UNLOCK(base);
	return res;
}

static inline int
str_matches_option(const char *s1, const char *optionname)
{
	/* Option names are given as "option:" We accept either 'option' in
	 * s1, or 'option:randomjunk'.  The latter form is to implement the
	 * resolv.conf parser. */
	size_t optlen = strlen(optionname);
	size_t slen = strlen(s1);
	if (slen == optlen || slen == optlen - 1)
		return !strncmp(s1, optionname, slen);
	else if (slen > optlen)
		return !strncmp(s1, optionname, optlen);
	else
		return 0;
}

static int
evdns_base_set_option_impl(struct evdns_base *base,
    const char *option, const char *val, int flags)
{
	ASSERT_LOCKED(base);
	if (str_matches_option(option, "ndots:")) {
		const int ndots = strtoint(val);
		if (ndots == -1) return -1;
		if (!(flags & DNS_OPTION_SEARCH)) return 0;
		log(EVDNS_LOG_DEBUG, "Setting ndots to %d", ndots);
		if (!base->global_search_state) base->global_search_state = search_state_new();
		if (!base->global_search_state) return -1;
		base->global_search_state->ndots = ndots;
	} else if (str_matches_option(option, "timeout:")) {
		struct timeval tv;
		if (strtotimeval(val, &tv) == -1) return -1;
		if (!(flags & DNS_OPTION_MISC)) return 0;
		log(EVDNS_LOG_DEBUG, "Setting timeout to %s", val);
		memcpy(&base->global_timeout, &tv, sizeof(struct timeval));
	} else if (str_matches_option(option, "getaddrinfo-allow-skew:")) {
		struct timeval tv;
		if (strtotimeval(val, &tv) == -1) return -1;
		if (!(flags & DNS_OPTION_MISC)) return 0;
		log(EVDNS_LOG_DEBUG, "Setting getaddrinfo-allow-skew to %s",
		    val);
		memcpy(&base->global_getaddrinfo_allow_skew, &tv,
		    sizeof(struct timeval));
	} else if (str_matches_option(option, "max-timeouts:")) {
		const int maxtimeout = strtoint_clipped(val, 1, 255);
		if (maxtimeout == -1) return -1;
		if (!(flags & DNS_OPTION_MISC)) return 0;
		log(EVDNS_LOG_DEBUG, "Setting maximum allowed timeouts to %d",
			maxtimeout);
		base->global_max_nameserver_timeout = maxtimeout;
	} else if (str_matches_option(option, "max-inflight:")) {
		const int maxinflight = strtoint_clipped(val, 1, 65000);
		if (maxinflight == -1) return -1;
		if (!(flags & DNS_OPTION_MISC)) return 0;
		log(EVDNS_LOG_DEBUG, "Setting maximum inflight requests to %d",
			maxinflight);
		evdns_base_set_max_requests_inflight(base, maxinflight);
	} else if (str_matches_option(option, "attempts:")) {
		int retries = strtoint(val);
		if (retries == -1) return -1;
		if (retries > 255) retries = 255;
		if (!(flags & DNS_OPTION_MISC)) return 0;
		log(EVDNS_LOG_DEBUG, "Setting retries to %d", retries);
		base->global_max_retransmits = retries;
	} else if (str_matches_option(option, "randomize-case:")) {
		int randcase = strtoint(val);
		if (!(flags & DNS_OPTION_MISC)) return 0;
		base->global_randomize_case = randcase;
	} else if (str_matches_option(option, "bind-to:")) {
		/* XXX This only applies to successive nameservers, not
		 * to already-configured ones.	We might want to fix that. */
		int len = sizeof(base->global_outgoing_address);
		if (!(flags & DNS_OPTION_NAMESERVERS)) return 0;
		if (evutil_parse_sockaddr_port(val,
			(struct sockaddr*)&base->global_outgoing_address, &len))
			return -1;
		base->global_outgoing_addrlen = len;
	} else if (str_matches_option(option, "initial-probe-timeout:")) {
		struct timeval tv;
		if (strtotimeval(val, &tv) == -1) return -1;
		if (tv.tv_sec > 3600)
			tv.tv_sec = 3600;
		if (!(flags & DNS_OPTION_MISC)) return 0;
		log(EVDNS_LOG_DEBUG, "Setting initial probe timeout to %s",
		    val);
		memcpy(&base->global_nameserver_probe_initial_timeout, &tv,
		    sizeof(tv));
	}
	return 0;
}

int
evdns_set_option(const char *option, const char *val, int flags)
{
	if (!current_base)
		current_base = evdns_base_new(NULL, 0);
	return evdns_base_set_option(current_base, option, val);
}

static void
resolv_conf_parse_line(struct evdns_base *base, char *const start, int flags) {
	char *strtok_state;
	static const char *const delims = " \t";
#define NEXT_TOKEN strtok_r(NULL, delims, &strtok_state)


	char *const first_token = strtok_r(start, delims, &strtok_state);
	ASSERT_LOCKED(base);
	if (!first_token) return;

	if (!strcmp(first_token, "nameserver") && (flags & DNS_OPTION_NAMESERVERS)) {
		const char *const nameserver = NEXT_TOKEN;

		if (nameserver)
			evdns_base_nameserver_ip_add(base, nameserver);
	} else if (!strcmp(first_token, "domain") && (flags & DNS_OPTION_SEARCH)) {
		const char *const domain = NEXT_TOKEN;
		if (domain) {
			search_postfix_clear(base);
			search_postfix_add(base, domain);
		}
	} else if (!strcmp(first_token, "search") && (flags & DNS_OPTION_SEARCH)) {
		const char *domain;
		search_postfix_clear(base);

		while ((domain = NEXT_TOKEN)) {
			search_postfix_add(base, domain);
		}
		search_reverse(base);
	} else if (!strcmp(first_token, "options")) {
		const char *option;
		while ((option = NEXT_TOKEN)) {
			const char *val = strchr(option, ':');
			evdns_base_set_option_impl(base, option, val ? val+1 : "", flags);
		}
	}
#undef NEXT_TOKEN
}

/* exported function */
/* returns: */
/*   0 no errors */
/*   1 failed to open file */
/*   2 failed to stat file */
/*   3 file too large */
/*   4 out of memory */
/*   5 short read from file */
int
evdns_base_resolv_conf_parse(struct evdns_base *base, int flags, const char *const filename) {
	int res;
	EVDNS_LOCK(base);
	res = evdns_base_resolv_conf_parse_impl(base, flags, filename);
	EVDNS_UNLOCK(base);
	return res;
}

static char *
evdns_get_default_hosts_filename(void)
{
#ifdef _WIN32
	/* Windows is a little coy about where it puts its configuration
	 * files.  Sure, they're _usually_ in C:\windows\system32, but
	 * there's no reason in principle they couldn't be in
	 * W:\hoboken chicken emergency\
	 */
	char path[MAX_PATH+1];
	static const char hostfile[] = "\\drivers\\etc\\hosts";
	char *path_out;
	size_t len_out;

	if (! SHGetSpecialFolderPathA(NULL, path, CSIDL_SYSTEM, 0))
		return NULL;
	len_out = strlen(path)+strlen(hostfile);
	path_out = mm_malloc(len_out+1);
	evutil_snprintf(path_out, len_out, "%s%s", path, hostfile);
	return path_out;
#else
	return mm_strdup("/etc/hosts");
#endif
}

static int
evdns_base_resolv_conf_parse_impl(struct evdns_base *base, int flags, const char *const filename) {
	size_t n;
	char *resolv;
	char *start;
	int err = 0;

	log(EVDNS_LOG_DEBUG, "Parsing resolv.conf file %s", filename);

	if (flags & DNS_OPTION_HOSTSFILE) {
		char *fname = evdns_get_default_hosts_filename();
		evdns_base_load_hosts(base, fname);
		if (fname)
			mm_free(fname);
	}

	if ((err = evutil_read_file_(filename, &resolv, &n, 0)) < 0) {
		if (err == -1) {
			/* No file. */
			evdns_resolv_set_defaults(base, flags);
			return 1;
		} else {
			return 2;
		}
	}

	start = resolv;
	for (;;) {
		char *const newline = strchr(start, '\n');
		if (!newline) {
			resolv_conf_parse_line(base, start, flags);
			break;
		} else {
			*newline = 0;
			resolv_conf_parse_line(base, start, flags);
			start = newline + 1;
		}
	}

	if (!base->server_head && (flags & DNS_OPTION_NAMESERVERS)) {
		/* no nameservers were configured. */
		evdns_base_nameserver_ip_add(base, "127.0.0.1");
		err = 6;
	}
	if (flags & DNS_OPTION_SEARCH && (!base->global_search_state || base->global_search_state->num_domains == 0)) {
		search_set_from_hostname(base);
	}

	mm_free(resolv);
	return err;
}

int
evdns_resolv_conf_parse(int flags, const char *const filename) {
	if (!current_base)
		current_base = evdns_base_new(NULL, 0);
	return evdns_base_resolv_conf_parse(current_base, flags, filename);
}


#ifdef _WIN32
/* Add multiple nameservers from a space-or-comma-separated list. */
static int
evdns_nameserver_ip_add_line(struct evdns_base *base, const char *ips) {
	const char *addr;
	char *buf;
	int r;
	ASSERT_LOCKED(base);
	while (*ips) {
		while (isspace(*ips) || *ips == ',' || *ips == '\t')
			++ips;
		addr = ips;
		while (isdigit(*ips) || *ips == '.' || *ips == ':' ||
		    *ips=='[' || *ips==']')
			++ips;
		buf = mm_malloc(ips-addr+1);
		if (!buf) return 4;
		memcpy(buf, addr, ips-addr);
		buf[ips-addr] = '\0';
		r = evdns_base_nameserver_ip_add(base, buf);
		mm_free(buf);
		if (r) return r;
	}
	return 0;
}

typedef DWORD(WINAPI *GetNetworkParams_fn_t)(FIXED_INFO *, DWORD*);

/* Use the windows GetNetworkParams interface in iphlpapi.dll to */
/* figure out what our nameservers are. */
static int
load_nameservers_with_getnetworkparams(struct evdns_base *base)
{
	/* Based on MSDN examples and inspection of  c-ares code. */
	FIXED_INFO *fixed;
	HMODULE handle = 0;
	ULONG size = sizeof(FIXED_INFO);
	void *buf = NULL;
	int status = 0, r, added_any;
	IP_ADDR_STRING *ns;
	GetNetworkParams_fn_t fn;

	ASSERT_LOCKED(base);
	if (!(handle = evutil_load_windows_system_library_(
			TEXT("iphlpapi.dll")))) {
		log(EVDNS_LOG_WARN, "Could not open iphlpapi.dll");
		status = -1;
		goto done;
	}
	if (!(fn = (GetNetworkParams_fn_t) GetProcAddress(handle, "GetNetworkParams"))) {
		log(EVDNS_LOG_WARN, "Could not get address of function.");
		status = -1;
		goto done;
	}

	buf = mm_malloc(size);
	if (!buf) { status = 4; goto done; }
	fixed = buf;
	r = fn(fixed, &size);
	if (r != ERROR_SUCCESS && r != ERROR_BUFFER_OVERFLOW) {
		status = -1;
		goto done;
	}
	if (r != ERROR_SUCCESS) {
		mm_free(buf);
		buf = mm_malloc(size);
		if (!buf) { status = 4; goto done; }
		fixed = buf;
		r = fn(fixed, &size);
		if (r != ERROR_SUCCESS) {
			log(EVDNS_LOG_DEBUG, "fn() failed.");
			status = -1;
			goto done;
		}
	}

	EVUTIL_ASSERT(fixed);
	added_any = 0;
	ns = &(fixed->DnsServerList);
	while (ns) {
		r = evdns_nameserver_ip_add_line(base, ns->IpAddress.String);
		if (r) {
			log(EVDNS_LOG_DEBUG,"Could not add nameserver %s to list,error: %d",
				(ns->IpAddress.String),(int)GetLastError());
			status = r;
		} else {
			++added_any;
			log(EVDNS_LOG_DEBUG,"Successfully added %s as nameserver",ns->IpAddress.String);
		}

		ns = ns->Next;
	}

	if (!added_any) {
		log(EVDNS_LOG_DEBUG, "No nameservers added.");
		if (status == 0)
			status = -1;
	} else {
		status = 0;
	}

 done:
	if (buf)
		mm_free(buf);
	if (handle)
		FreeLibrary(handle);
	return status;
}

static int
config_nameserver_from_reg_key(struct evdns_base *base, HKEY key, const TCHAR *subkey)
{
	char *buf;
	DWORD bufsz = 0, type = 0;
	int status = 0;

	ASSERT_LOCKED(base);
	if (RegQueryValueEx(key, subkey, 0, &type, NULL, &bufsz)
	    != ERROR_MORE_DATA)
		return -1;
	if (!(buf = mm_malloc(bufsz)))
		return -1;

	if (RegQueryValueEx(key, subkey, 0, &type, (LPBYTE)buf, &bufsz)
	    == ERROR_SUCCESS && bufsz > 1) {
		status = evdns_nameserver_ip_add_line(base,buf);
	}

	mm_free(buf);
	return status;
}

#define SERVICES_KEY TEXT("System\\CurrentControlSet\\Services\\")
#define WIN_NS_9X_KEY  SERVICES_KEY TEXT("VxD\\MSTCP")
#define WIN_NS_NT_KEY  SERVICES_KEY TEXT("Tcpip\\Parameters")

static int
load_nameservers_from_registry(struct evdns_base *base)
{
	int found = 0;
	int r;
#define TRY(k, name) \
	if (!found && config_nameserver_from_reg_key(base,k,TEXT(name)) == 0) { \
		log(EVDNS_LOG_DEBUG,"Found nameservers in %s/%s",#k,name); \
		found = 1;						\
	} else if (!found) {						\
		log(EVDNS_LOG_DEBUG,"Didn't find nameservers in %s/%s", \
		    #k,#name);						\
	}

	ASSERT_LOCKED(base);

	if (((int)GetVersion()) > 0) { /* NT */
		HKEY nt_key = 0, interfaces_key = 0;

		if (RegOpenKeyEx(HKEY_LOCAL_MACHINE, WIN_NS_NT_KEY, 0,
				 KEY_READ, &nt_key) != ERROR_SUCCESS) {
			log(EVDNS_LOG_DEBUG,"Couldn't open nt key, %d",(int)GetLastError());
			return -1;
		}
		r = RegOpenKeyEx(nt_key, TEXT("Interfaces"), 0,
			     KEY_QUERY_VALUE|KEY_ENUMERATE_SUB_KEYS,
			     &interfaces_key);
		if (r != ERROR_SUCCESS) {
			log(EVDNS_LOG_DEBUG,"Couldn't open interfaces key, %d",(int)GetLastError());
			return -1;
		}
		TRY(nt_key, "NameServer");
		TRY(nt_key, "DhcpNameServer");
		TRY(interfaces_key, "NameServer");
		TRY(interfaces_key, "DhcpNameServer");
		RegCloseKey(interfaces_key);
		RegCloseKey(nt_key);
	} else {
		HKEY win_key = 0;
		if (RegOpenKeyEx(HKEY_LOCAL_MACHINE, WIN_NS_9X_KEY, 0,
				 KEY_READ, &win_key) != ERROR_SUCCESS) {
			log(EVDNS_LOG_DEBUG, "Couldn't open registry key, %d", (int)GetLastError());
			return -1;
		}
		TRY(win_key, "NameServer");
		RegCloseKey(win_key);
	}

	if (found == 0) {
		log(EVDNS_LOG_WARN,"Didn't find any nameservers.");
	}

	return found ? 0 : -1;
#undef TRY
}

int
evdns_base_config_windows_nameservers(struct evdns_base *base)
{
	int r;
	char *fname;
	if (base == NULL)
		base = current_base;
	if (base == NULL)
		return -1;
	EVDNS_LOCK(base);
	if (load_nameservers_with_getnetworkparams(base) == 0) {
		EVDNS_UNLOCK(base);
		return 0;
	}
	r = load_nameservers_from_registry(base);

	fname = evdns_get_default_hosts_filename();
	evdns_base_load_hosts(base, fname);
	if (fname)
		mm_free(fname);

	EVDNS_UNLOCK(base);
	return r;
}

int
evdns_config_windows_nameservers(void)
{
	if (!current_base) {
		current_base = evdns_base_new(NULL, 1);
		return current_base == NULL ? -1 : 0;
	} else {
		return evdns_base_config_windows_nameservers(current_base);
	}
}
#endif

struct evdns_base *
evdns_base_new(struct event_base *event_base, int initialize_nameservers)
{
	struct evdns_base *base;

	if (evutil_secure_rng_init() < 0) {
		log(EVDNS_LOG_WARN, "Unable to seed random number generator; "
		    "DNS can't run.");
		return NULL;
	}

	/* Give the evutil library a hook into its evdns-enabled
	 * functionality.  We can't just call evdns_getaddrinfo directly or
	 * else libevent-core will depend on libevent-extras. */
	evutil_set_evdns_getaddrinfo_fn_(evdns_getaddrinfo);

	base = mm_malloc(sizeof(struct evdns_base));
	if (base == NULL)
		return (NULL);
	memset(base, 0, sizeof(struct evdns_base));
	base->req_waiting_head = NULL;

	EVTHREAD_ALLOC_LOCK(base->lock, EVTHREAD_LOCKTYPE_RECURSIVE);
	EVDNS_LOCK(base);

	/* Set max requests inflight and allocate req_heads. */
	base->req_heads = NULL;

	evdns_base_set_max_requests_inflight(base, 64);

	base->server_head = NULL;
	base->event_base = event_base;
	base->global_good_nameservers = base->global_requests_inflight =
		base->global_requests_waiting = 0;

	base->global_timeout.tv_sec = 5;
	base->global_timeout.tv_usec = 0;
	base->global_max_reissues = 1;
	base->global_max_retransmits = 3;
	base->global_max_nameserver_timeout = 3;
	base->global_search_state = NULL;
	base->global_randomize_case = 1;
	base->global_getaddrinfo_allow_skew.tv_sec = 3;
	base->global_getaddrinfo_allow_skew.tv_usec = 0;
	base->global_nameserver_probe_initial_timeout.tv_sec = 10;
	base->global_nameserver_probe_initial_timeout.tv_usec = 0;

	TAILQ_INIT(&base->hostsdb);

	if (initialize_nameservers) {
		int r;
#ifdef _WIN32
		r = evdns_base_config_windows_nameservers(base);
#else
		r = evdns_base_resolv_conf_parse(base, DNS_OPTIONS_ALL, "/etc/resolv.conf");
#endif
		if (r == -1) {
			evdns_base_free_and_unlock(base, 0);
			return NULL;
		}
	}
	EVDNS_UNLOCK(base);
	return base;
}

int
evdns_init(void)
{
	struct evdns_base *base = evdns_base_new(NULL, 1);
	if (base) {
		current_base = base;
		return 0;
	} else {
		return -1;
	}
}

const char *
evdns_err_to_string(int err)
{
    switch (err) {
	case DNS_ERR_NONE: return "no error";
	case DNS_ERR_FORMAT: return "misformatted query";
	case DNS_ERR_SERVERFAILED: return "server failed";
	case DNS_ERR_NOTEXIST: return "name does not exist";
	case DNS_ERR_NOTIMPL: return "query not implemented";
	case DNS_ERR_REFUSED: return "refused";

	case DNS_ERR_TRUNCATED: return "reply truncated or ill-formed";
	case DNS_ERR_UNKNOWN: return "unknown";
	case DNS_ERR_TIMEOUT: return "request timed out";
	case DNS_ERR_SHUTDOWN: return "dns subsystem shut down";
	case DNS_ERR_CANCEL: return "dns request canceled";
	case DNS_ERR_NODATA: return "no records in the reply";
	default: return "[Unknown error code]";
    }
}

static void
evdns_nameserver_free(struct nameserver *server)
{
	if (server->socket >= 0)
	evutil_closesocket(server->socket);
	(void) event_del(&server->event);
	event_debug_unassign(&server->event);
	if (server->state == 0)
		(void) event_del(&server->timeout_event);
	event_debug_unassign(&server->timeout_event);
	mm_free(server);
}

static void
evdns_base_free_and_unlock(struct evdns_base *base, int fail_requests)
{
	struct nameserver *server, *server_next;
	struct search_domain *dom, *dom_next;
	int i;

	/* Requires that we hold the lock. */

	/* TODO(nickm) we might need to refcount here. */

	for (i = 0; i < base->n_req_heads; ++i) {
		while (base->req_heads[i]) {
			if (fail_requests)
				reply_schedule_callback(base->req_heads[i], 0, DNS_ERR_SHUTDOWN, NULL);
			request_finished(base->req_heads[i], &REQ_HEAD(base, base->req_heads[i]->trans_id), 1);
		}
	}
	while (base->req_waiting_head) {
		if (fail_requests)
			reply_schedule_callback(base->req_waiting_head, 0, DNS_ERR_SHUTDOWN, NULL);
		request_finished(base->req_waiting_head, &base->req_waiting_head, 1);
	}
	base->global_requests_inflight = base->global_requests_waiting = 0;

	for (server = base->server_head; server; server = server_next) {
		server_next = server->next;
		evdns_nameserver_free(server);
		if (server_next == base->server_head)
			break;
	}
	base->server_head = NULL;
	base->global_good_nameservers = 0;

	if (base->global_search_state) {
		for (dom = base->global_search_state->head; dom; dom = dom_next) {
			dom_next = dom->next;
			mm_free(dom);
		}
		mm_free(base->global_search_state);
		base->global_search_state = NULL;
	}

	{
		struct hosts_entry *victim;
		while ((victim = TAILQ_FIRST(&base->hostsdb))) {
			TAILQ_REMOVE(&base->hostsdb, victim, next);
			mm_free(victim);
		}
	}

	mm_free(base->req_heads);

	EVDNS_UNLOCK(base);
	EVTHREAD_FREE_LOCK(base->lock, EVTHREAD_LOCKTYPE_RECURSIVE);

	mm_free(base);
}

void
evdns_base_free(struct evdns_base *base, int fail_requests)
{
	EVDNS_LOCK(base);
	evdns_base_free_and_unlock(base, fail_requests);
}

void
evdns_shutdown(int fail_requests)
{
	if (current_base) {
		struct evdns_base *b = current_base;
		current_base = NULL;
		evdns_base_free(b, fail_requests);
	}
	evdns_log_fn = NULL;
}

static int
evdns_base_parse_hosts_line(struct evdns_base *base, char *line)
{
	char *strtok_state;
	static const char *const delims = " \t";
	char *const addr = strtok_r(line, delims, &strtok_state);
	char *hostname, *hash;
	struct sockaddr_storage ss;
	int socklen = sizeof(ss);
	ASSERT_LOCKED(base);

#define NEXT_TOKEN strtok_r(NULL, delims, &strtok_state)

	if (!addr || *addr == '#')
		return 0;

	memset(&ss, 0, sizeof(ss));
	if (evutil_parse_sockaddr_port(addr, (struct sockaddr*)&ss, &socklen)<0)
		return -1;
	if (socklen > (int)sizeof(struct sockaddr_in6))
		return -1;

	if (sockaddr_getport((struct sockaddr*)&ss))
		return -1;

	while ((hostname = NEXT_TOKEN)) {
		struct hosts_entry *he;
		size_t namelen;
		if ((hash = strchr(hostname, '#'))) {
			if (hash == hostname)
				return 0;
			*hash = '\0';
		}

		namelen = strlen(hostname);

		he = mm_calloc(1, sizeof(struct hosts_entry)+namelen);
		if (!he)
			return -1;
		EVUTIL_ASSERT(socklen <= (int)sizeof(he->addr));
		memcpy(&he->addr, &ss, socklen);
		memcpy(he->hostname, hostname, namelen+1);
		he->addrlen = socklen;

		TAILQ_INSERT_TAIL(&base->hostsdb, he, next);

		if (hash)
			return 0;
	}

	return 0;
#undef NEXT_TOKEN
}

static int
evdns_base_load_hosts_impl(struct evdns_base *base, const char *hosts_fname)
{
	char *str=NULL, *cp, *eol;
	size_t len;
	int err=0;

	ASSERT_LOCKED(base);

	if (hosts_fname == NULL ||
	    (err = evutil_read_file_(hosts_fname, &str, &len, 0)) < 0) {
		char tmp[64];
		strlcpy(tmp, "127.0.0.1   localhost", sizeof(tmp));
		evdns_base_parse_hosts_line(base, tmp);
		strlcpy(tmp, "::1   localhost", sizeof(tmp));
		evdns_base_parse_hosts_line(base, tmp);
		return err ? -1 : 0;
	}

	/* This will break early if there is a NUL in the hosts file.
	 * Probably not a problem.*/
	cp = str;
	for (;;) {
		eol = strchr(cp, '\n');

		if (eol) {
			*eol = '\0';
			evdns_base_parse_hosts_line(base, cp);
			cp = eol+1;
		} else {
			evdns_base_parse_hosts_line(base, cp);
			break;
		}
	}

	mm_free(str);
	return 0;
}

int
evdns_base_load_hosts(struct evdns_base *base, const char *hosts_fname)
{
	int res;
	if (!base)
		base = current_base;
	EVDNS_LOCK(base);
	res = evdns_base_load_hosts_impl(base, hosts_fname);
	EVDNS_UNLOCK(base);
	return res;
}

/* A single request for a getaddrinfo, either v4 or v6. */
struct getaddrinfo_subrequest {
	struct evdns_request *r;
	ev_uint32_t type;
};

/* State data used to implement an in-progress getaddrinfo. */
struct evdns_getaddrinfo_request {
	struct evdns_base *evdns_base;
	/* Copy of the modified 'hints' data that we'll use to build
	 * answers. */
	struct evutil_addrinfo hints;
	/* The callback to invoke when we're done */
	evdns_getaddrinfo_cb user_cb;
	/* User-supplied data to give to the callback. */
	void *user_data;
	/* The port to use when building sockaddrs. */
	ev_uint16_t port;
	/* The sub_request for an A record (if any) */
	struct getaddrinfo_subrequest ipv4_request;
	/* The sub_request for an AAAA record (if any) */
	struct getaddrinfo_subrequest ipv6_request;

	/* The cname result that we were told (if any) */
	char *cname_result;

	/* If we have one request answered and one request still inflight,
	 * then this field holds the answer from the first request... */
	struct evutil_addrinfo *pending_result;
	/* And this event is a timeout that will tell us to cancel the second
	 * request if it's taking a long time. */
	struct event timeout;

	/* And this field holds the error code from the first request... */
	int pending_error;
	/* If this is set, the user canceled this request. */
	unsigned user_canceled : 1;
	/* If this is set, the user can no longer cancel this request; we're
	 * just waiting for the free. */
	unsigned request_done : 1;
};

/* Convert an evdns errors to the equivalent getaddrinfo error. */
static int
evdns_err_to_getaddrinfo_err(int e1)
{
	/* XXX Do this better! */
	if (e1 == DNS_ERR_NONE)
		return 0;
	else if (e1 == DNS_ERR_NOTEXIST)
		return EVUTIL_EAI_NONAME;
	else
		return EVUTIL_EAI_FAIL;
}

/* Return the more informative of two getaddrinfo errors. */
static int
getaddrinfo_merge_err(int e1, int e2)
{
	/* XXXX be cleverer here. */
	if (e1 == 0)
		return e2;
	else
		return e1;
}

static void
free_getaddrinfo_request(struct evdns_getaddrinfo_request *data)
{
	/* DO NOT CALL this if either of the requests is pending.  Only once
	 * both callbacks have been invoked is it safe to free the request */
	if (data->pending_result)
		evutil_freeaddrinfo(data->pending_result);
	if (data->cname_result)
		mm_free(data->cname_result);
	event_del(&data->timeout);
	mm_free(data);
	return;
}

static void
add_cname_to_reply(struct evdns_getaddrinfo_request *data,
    struct evutil_addrinfo *ai)
{
	if (data->cname_result && ai) {
		ai->ai_canonname = data->cname_result;
		data->cname_result = NULL;
	}
}

/* Callback: invoked when one request in a mixed-format A/AAAA getaddrinfo
 * request has finished, but the other one took too long to answer. Pass
 * along the answer we got, and cancel the other request.
 */
static void
evdns_getaddrinfo_timeout_cb(evutil_socket_t fd, short what, void *ptr)
{
	int v4_timedout = 0, v6_timedout = 0;
	struct evdns_getaddrinfo_request *data = ptr;

	/* Cancel any pending requests, and note which one */
	if (data->ipv4_request.r) {
		evdns_cancel_request(NULL, data->ipv4_request.r);
		v4_timedout = 1;
		EVDNS_LOCK(data->evdns_base);
		++data->evdns_base->getaddrinfo_ipv4_timeouts;
		EVDNS_UNLOCK(data->evdns_base);
	}
	if (data->ipv6_request.r) {
		evdns_cancel_request(NULL, data->ipv6_request.r);
		v6_timedout = 1;
		EVDNS_LOCK(data->evdns_base);
		++data->evdns_base->getaddrinfo_ipv6_timeouts;
		EVDNS_UNLOCK(data->evdns_base);
	}

	/* We only use this timeout callback when we have an answer for
	 * one address. */
	EVUTIL_ASSERT(!v4_timedout || !v6_timedout);

	/* Report the outcome of the other request that didn't time out. */
	if (data->pending_result) {
		add_cname_to_reply(data, data->pending_result);
		data->user_cb(0, data->pending_result, data->user_data);
		data->pending_result = NULL;
	} else {
		int e = data->pending_error;
		if (!e)
			e = EVUTIL_EAI_AGAIN;
		data->user_cb(e, NULL, data->user_data);
	}

	if (!v4_timedout && !v6_timedout) {
		/* should be impossible? XXXX */
		free_getaddrinfo_request(data);
	}
}

static int
evdns_getaddrinfo_set_timeout(struct evdns_base *evdns_base,
    struct evdns_getaddrinfo_request *data)
{
	return event_add(&data->timeout, &evdns_base->global_getaddrinfo_allow_skew);
}

static inline int
evdns_result_is_answer(int result)
{
	return (result != DNS_ERR_NOTIMPL && result != DNS_ERR_REFUSED &&
	    result != DNS_ERR_SERVERFAILED && result != DNS_ERR_CANCEL);
}

static void
evdns_getaddrinfo_gotresolve(int result, char type, int count,
    int ttl, void *addresses, void *arg)
{
	int i;
	struct getaddrinfo_subrequest *req = arg;
	struct getaddrinfo_subrequest *other_req;
	struct evdns_getaddrinfo_request *data;

	struct evutil_addrinfo *res;

	struct sockaddr_in sin;
	struct sockaddr_in6 sin6;
	struct sockaddr *sa;
	int socklen, addrlen;
	void *addrp;
	int err;
	int user_canceled;

	EVUTIL_ASSERT(req->type == DNS_IPv4_A || req->type == DNS_IPv6_AAAA);
	if (req->type == DNS_IPv4_A) {
		data = EVUTIL_UPCAST(req, struct evdns_getaddrinfo_request, ipv4_request);
		other_req = &data->ipv6_request;
	} else {
		data = EVUTIL_UPCAST(req, struct evdns_getaddrinfo_request, ipv6_request);
		other_req = &data->ipv4_request;
	}

	EVDNS_LOCK(data->evdns_base);
	if (evdns_result_is_answer(result)) {
		if (req->type == DNS_IPv4_A)
			++data->evdns_base->getaddrinfo_ipv4_answered;
		else
			++data->evdns_base->getaddrinfo_ipv6_answered;
	}
	user_canceled = data->user_canceled;
	if (other_req->r == NULL)
		data->request_done = 1;
	EVDNS_UNLOCK(data->evdns_base);

	req->r = NULL;

	if (result == DNS_ERR_CANCEL && ! user_canceled) {
		/* Internal cancel request from timeout or internal error.
		 * we already answered the user. */
		if (other_req->r == NULL)
			free_getaddrinfo_request(data);
		return;
	}

	if (result == DNS_ERR_NONE) {
		if (count == 0)
			err = EVUTIL_EAI_NODATA;
		else
			err = 0;
	} else {
		err = evdns_err_to_getaddrinfo_err(result);
	}

	if (err) {
		/* Looks like we got an error. */
		if (other_req->r) {
			/* The other request is still working; maybe it will
			 * succeed. */
			/* XXXX handle failure from set_timeout */
			evdns_getaddrinfo_set_timeout(data->evdns_base, data);
			data->pending_error = err;
			return;
		}

		if (user_canceled) {
			data->user_cb(EVUTIL_EAI_CANCEL, NULL, data->user_data);
		} else if (data->pending_result) {
			/* If we have an answer waiting, and we weren't
			 * canceled, ignore this error. */
			add_cname_to_reply(data, data->pending_result);
			data->user_cb(0, data->pending_result, data->user_data);
			data->pending_result = NULL;
		} else {
			if (data->pending_error)
				err = getaddrinfo_merge_err(err,
				    data->pending_error);
			data->user_cb(err, NULL, data->user_data);
		}
		free_getaddrinfo_request(data);
		return;
	} else if (user_canceled) {
		if (other_req->r) {
			/* The other request is still working; let it hit this
			 * callback with EVUTIL_EAI_CANCEL callback and report
			 * the failure. */
			return;
		}
		data->user_cb(EVUTIL_EAI_CANCEL, NULL, data->user_data);
		free_getaddrinfo_request(data);
		return;
	}

	/* Looks like we got some answers. We should turn them into addrinfos
	 * and then either queue those or return them all. */
	EVUTIL_ASSERT(type == DNS_IPv4_A || type == DNS_IPv6_AAAA);

	if (type == DNS_IPv4_A) {
		memset(&sin, 0, sizeof(sin));
		sin.sin_family = AF_INET;
		sin.sin_port = htons(data->port);

		sa = (struct sockaddr *)&sin;
		socklen = sizeof(sin);
		addrlen = 4;
		addrp = &sin.sin_addr.s_addr;
	} else {
		memset(&sin6, 0, sizeof(sin6));
		sin6.sin6_family = AF_INET6;
		sin6.sin6_port = htons(data->port);

		sa = (struct sockaddr *)&sin6;
		socklen = sizeof(sin6);
		addrlen = 16;
		addrp = &sin6.sin6_addr.s6_addr;
	}

	res = NULL;
	for (i=0; i < count; ++i) {
		struct evutil_addrinfo *ai;
		memcpy(addrp, ((char*)addresses)+i*addrlen, addrlen);
		ai = evutil_new_addrinfo_(sa, socklen, &data->hints);
		if (!ai) {
			if (other_req->r) {
				evdns_cancel_request(NULL, other_req->r);
			}
			data->user_cb(EVUTIL_EAI_MEMORY, NULL, data->user_data);
			if (res)
				evutil_freeaddrinfo(res);

			if (other_req->r == NULL)
				free_getaddrinfo_request(data);
			return;
		}
		res = evutil_addrinfo_append_(res, ai);
	}

	if (other_req->r) {
		/* The other request is still in progress; wait for it */
		/* XXXX handle failure from set_timeout */
		evdns_getaddrinfo_set_timeout(data->evdns_base, data);
		data->pending_result = res;
		return;
	} else {
		/* The other request is done or never started; append its
		 * results (if any) and return them. */
		if (data->pending_result) {
			if (req->type == DNS_IPv4_A)
				res = evutil_addrinfo_append_(res,
				    data->pending_result);
			else
				res = evutil_addrinfo_append_(
				    data->pending_result, res);
			data->pending_result = NULL;
		}

		/* Call the user callback. */
		add_cname_to_reply(data, res);
		data->user_cb(0, res, data->user_data);

		/* Free data. */
		free_getaddrinfo_request(data);
	}
}

static struct hosts_entry *
find_hosts_entry(struct evdns_base *base, const char *hostname,
    struct hosts_entry *find_after)
{
	struct hosts_entry *e;

	if (find_after)
		e = TAILQ_NEXT(find_after, next);
	else
		e = TAILQ_FIRST(&base->hostsdb);

	for (; e; e = TAILQ_NEXT(e, next)) {
		if (!evutil_ascii_strcasecmp(e->hostname, hostname))
			return e;
	}
	return NULL;
}

static int
evdns_getaddrinfo_fromhosts(struct evdns_base *base,
    const char *nodename, struct evutil_addrinfo *hints, ev_uint16_t port,
    struct evutil_addrinfo **res)
{
	int n_found = 0;
	struct hosts_entry *e;
	struct evutil_addrinfo *ai=NULL;
	int f = hints->ai_family;

	EVDNS_LOCK(base);
	for (e = find_hosts_entry(base, nodename, NULL); e;
	    e = find_hosts_entry(base, nodename, e)) {
		struct evutil_addrinfo *ai_new;
		++n_found;
		if ((e->addr.sa.sa_family == AF_INET && f == PF_INET6) ||
		    (e->addr.sa.sa_family == AF_INET6 && f == PF_INET))
			continue;
		ai_new = evutil_new_addrinfo_(&e->addr.sa, e->addrlen, hints);
		if (!ai_new) {
			n_found = 0;
			goto out;
		}
		sockaddr_setport(ai_new->ai_addr, port);
		ai = evutil_addrinfo_append_(ai, ai_new);
	}
	EVDNS_UNLOCK(base);
out:
	if (n_found) {
		/* Note that we return an empty answer if we found entries for
		 * this hostname but none were of the right address type. */
		*res = ai;
		return 0;
	} else {
		if (ai)
			evutil_freeaddrinfo(ai);
		return -1;
	}
}

struct evdns_getaddrinfo_request *
evdns_getaddrinfo(struct evdns_base *dns_base,
    const char *nodename, const char *servname,
    const struct evutil_addrinfo *hints_in,
    evdns_getaddrinfo_cb cb, void *arg)
{
	struct evdns_getaddrinfo_request *data;
	struct evutil_addrinfo hints;
	struct evutil_addrinfo *res = NULL;
	int err;
	int port = 0;
	int want_cname = 0;

	if (!dns_base) {
		dns_base = current_base;
		if (!dns_base) {
			log(EVDNS_LOG_WARN,
			    "Call to getaddrinfo_async with no "
			    "evdns_base configured.");
			cb(EVUTIL_EAI_FAIL, NULL, arg); /* ??? better error? */
			return NULL;
		}
	}

	/* If we _must_ answer this immediately, do so. */
	if ((hints_in && (hints_in->ai_flags & EVUTIL_AI_NUMERICHOST))) {
		res = NULL;
		err = evutil_getaddrinfo(nodename, servname, hints_in, &res);
		cb(err, res, arg);
		return NULL;
	}

	if (hints_in) {
		memcpy(&hints, hints_in, sizeof(hints));
	} else {
		memset(&hints, 0, sizeof(hints));
		hints.ai_family = PF_UNSPEC;
	}

	evutil_adjust_hints_for_addrconfig_(&hints);

	/* Now try to see if we _can_ answer immediately. */
	/* (It would be nice to do this by calling getaddrinfo directly, with
	 * AI_NUMERICHOST, on plaforms that have it, but we can't: there isn't
	 * a reliable way to distinguish the "that wasn't a numeric host!" case
	 * from any other EAI_NONAME cases.) */
	err = evutil_getaddrinfo_common_(nodename, servname, &hints, &res, &port);
	if (err != EVUTIL_EAI_NEED_RESOLVE) {
		cb(err, res, arg);
		return NULL;
	}

	/* If there is an entry in the hosts file, we should give it now. */
	if (!evdns_getaddrinfo_fromhosts(dns_base, nodename, &hints, port, &res)) {
		cb(0, res, arg);
		return NULL;
	}

	/* Okay, things are serious now. We're going to need to actually
	 * launch a request.
	 */
	data = mm_calloc(1,sizeof(struct evdns_getaddrinfo_request));
	if (!data) {
		cb(EVUTIL_EAI_MEMORY, NULL, arg);
		return NULL;
	}

	memcpy(&data->hints, &hints, sizeof(data->hints));
	data->port = (ev_uint16_t)port;
	data->ipv4_request.type = DNS_IPv4_A;
	data->ipv6_request.type = DNS_IPv6_AAAA;
	data->user_cb = cb;
	data->user_data = arg;
	data->evdns_base = dns_base;

	want_cname = (hints.ai_flags & EVUTIL_AI_CANONNAME);

	/* If we are asked for a PF_UNSPEC address, we launch two requests in
	 * parallel: one for an A address and one for an AAAA address.  We
	 * can't send just one request, since many servers only answer one
	 * question per DNS request.
	 *
	 * Once we have the answer to one request, we allow for a short
	 * timeout before we report it, to see if the other one arrives.  If
	 * they both show up in time, then we report both the answers.
	 *
	 * If too many addresses of one type time out or fail, we should stop
	 * launching those requests. (XXX we don't do that yet.)
	 */

	if (hints.ai_family != PF_INET6) {
		log(EVDNS_LOG_DEBUG, "Sending request for %s on ipv4 as %p",
		    nodename, &data->ipv4_request);

		data->ipv4_request.r = evdns_base_resolve_ipv4(dns_base,
		    nodename, 0, evdns_getaddrinfo_gotresolve,
		    &data->ipv4_request);
		if (want_cname)
			data->ipv4_request.r->current_req->put_cname_in_ptr =
			    &data->cname_result;
	}
	if (hints.ai_family != PF_INET) {
		log(EVDNS_LOG_DEBUG, "Sending request for %s on ipv6 as %p",
		    nodename, &data->ipv6_request);

		data->ipv6_request.r = evdns_base_resolve_ipv6(dns_base,
		    nodename, 0, evdns_getaddrinfo_gotresolve,
		    &data->ipv6_request);
		if (want_cname)
			data->ipv6_request.r->current_req->put_cname_in_ptr =
			    &data->cname_result;
	}

	evtimer_assign(&data->timeout, dns_base->event_base,
	    evdns_getaddrinfo_timeout_cb, data);

	if (data->ipv4_request.r || data->ipv6_request.r) {
		return data;
	} else {
		mm_free(data);
		cb(EVUTIL_EAI_FAIL, NULL, arg);
		return NULL;
	}
}

void
evdns_getaddrinfo_cancel(struct evdns_getaddrinfo_request *data)
{
	EVDNS_LOCK(data->evdns_base);
	if (data->request_done) {
		EVDNS_UNLOCK(data->evdns_base);
		return;
	}
	event_del(&data->timeout);
	data->user_canceled = 1;
	if (data->ipv4_request.r)
		evdns_cancel_request(data->evdns_base, data->ipv4_request.r);
	if (data->ipv6_request.r)
		evdns_cancel_request(data->evdns_base, data->ipv6_request.r);
	EVDNS_UNLOCK(data->evdns_base);
}<|MERGE_RESOLUTION|>--- conflicted
+++ resolved
@@ -2140,10 +2140,6 @@
 static void
 evdns_request_timeout_callback(evutil_socket_t fd, short events, void *arg) {
 	struct request *const req = (struct request *) arg;
-<<<<<<< HEAD
-#ifndef EVENT__DISABLE_THREAD_SUPPORT
-=======
->>>>>>> cecb111b
 	struct evdns_base *base = req->base;
 
 	(void) fd;
@@ -2500,13 +2496,8 @@
 		goto out2;
 	}
 
-<<<<<<< HEAD
-	log(EVDNS_LOG_DEBUG, "Added nameserver %s",
-	    evutil_format_sockaddr_port_(address, addrbuf, sizeof(addrbuf)));
-=======
 	log(EVDNS_LOG_DEBUG, "Added nameserver %s as %p",
-	    evutil_format_sockaddr_port(address, addrbuf, sizeof(addrbuf)), ns);
->>>>>>> cecb111b
+	    evutil_format_sockaddr_port_(address, addrbuf, sizeof(addrbuf)), ns);
 
 	/* insert this nameserver into the list of them */
 	if (!base->server_head) {
